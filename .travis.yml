language: java
<<<<<<< HEAD
=======
dist: trusty # jdk 8 not available on xenial
# This library uses Java 8 features and Travis doesn't (yet) support OpenJDK 8
>>>>>>> 74d7340b
jdk:
  - openjdk8

addons:
  postgresql: "9.6"

# Replace Travis's default Maven installation step with a no-op.
# This avoids redundantly pre-running 'mvn install -DskipTests' every time.
install: true

# Decrypt and import the artifact signing certificate before running the build
before_install: |
  # Don't import certs for PR builds - see https://docs.travis-ci.com/user/pull-requests/#Pull-Requests-and-Security-Restrictions
  if [[ "$TRAVIS_PULL_REQUEST" = false ]] && [[ "$TRAVIS_BRANCH" = master || "$TRAVIS_BRANCH" = dev || ! -z "$TRAVIS_TAG" ]]; then
    openssl aes-256-cbc -K $encrypted_c5b9f071c998_key -iv $encrypted_c5b9f071c998_iv -in maven-artifact-signing-key.asc.enc -out maven-artifact-signing-key.asc -d
    gpg --import --batch maven-artifact-signing-key.asc
  fi

# Install node + semantic-release
before_script:
  - nvm install '12'
  - yarn global add @conveyal/maven-semantic-release semantic-release@15

# Replace Travis's default build step.
# Run all Maven phases at once up through verify, install, and deploy.
script:
# only (attempt to) deploy non-pull request commits to the master branch, dev branch, or tags
# Otherwise, just run all the way up to verify, the last phase before installing and deploying.
# Setting the gpg.skip property avoids signing artifacts when the encryption keys are not available.
- |
  if [[ "$TRAVIS_PULL_REQUEST" = false ]] && [[ "$TRAVIS_BRANCH" = master || "$TRAVIS_BRANCH" = dev || ! -z "$TRAVIS_TAG" ]]; then
    mvn clean deploy --settings maven-settings.xml
  else
    mvn clean verify --settings maven-settings.xml -B -V -Dgpg.skip
  fi
# Wipe out all the Conveyal artifacts in the local Maven repo before they get cached.
# This forces download of fresh SNAPSHOT artifacts on the next build.
# The cache seems to be uploaded immediately after the Travis stage "script" so we include this deletion in the script.
- rm -rf $HOME/.m2/repository/com/conveyal

# Secure envs are OSSRH_JIRA_USERNAME, OSSRH_JIRA_PASSWORD, GPG_KEY_NAME, GPG_PASSPHRASE
env:
  global:
    - secure: "lasYVAXe5RaiZ4UX5mk3rVLIqVxj8Areeyjuv/dr1RFDg/lirOkgYBS926+aY120WN3CpFzsmrRB1t345wYxCu8ZU61XZUSR6eX/2Mo5WuSSIyyEwcjdUtbKUv6DqciQtmwihsv8c/BWNtz7zsMPJSz71LKKGWntg6+LcCn0fAk="
    - secure: "YSmmUvjhv/RbQDgabEYZp+tSZW57gZ16kopUNu6QcVEcJT++PD3HavhkNbDq0onI/vNmEuQPnkdeDIf4WCpZ97pKxlASRTvrbz1Ryf3HpBA3VxAXvFfUXbNDvxpFNUjQ5O3C/HvPS5tjnNAVwe7kuQlJxjddeVGUdf3X4oJ2C7w="
    - secure: "RwoNv0+ejEbtG3wQPjPSa4lhELGomc09R4JdI+VZpCs1M6IBY7m0SwsRmwJQc8Rb4vCwEIZA+tFSVxUlPine/2J00eCPfvQWitERu5z95XT4IB7Wkaos2/mBWJZ/KlzQQDG1ITnaXJKtjemPo+lF5UTc29TiHZfTX7X5bkFjaGg="
    - secure: "EooEVyqAfmo0Yacy/Eysxo00m2Dk+fczNFPQoqO2+WW7yd6el6d7MCDbtkjVO8IwH+JWjCmxtnd9Fe1I+2XawqpevKz8LI0pDp5BpxgnDzZgqsctQGaxmjRj1ksewXNvTAeWVS/ysDegyySkocYxU6A43/MWpoD8ocZZcsQlwPo="

# If sudo is disabled, CI runs on container based infrastructure (allows caching &c.)
sudo: false

# Retain the local Maven repository to speed up builds.
# The Conveyal subdirectory is deleted in the script above to prevent retaining Conveyal snapshot artifacts across builds.
cache:
  directories:
    - $HOME/.m2
    - $HOME/.cache/yarn

# Notify us of the build status on the Slack channel     
notifications:
  slack: conveyal:WQxmWiu8PdmujwLw4ziW72Gc

# Push results to codecov.io and run semantic-release (releases only created on pushes to the master branch).
after_success:
  # this first codecov run will upload a report associated with the commit set through Travis CI environment variables
  - bash <(curl -s https://codecov.io/bash)
  # Clear contents of the target directory to avoid issues where maven-semantic-release attempts to upload
  # multiple versions/builds (and fails due to the pre-existence of the version on maven central).
  - rm -rf target/*
  # run maven-semantic-release to potentially create a new release of gtfs-lib.
  #
  # If maven-semantic-release finishes successfully and the current branch is master, upload coverage reports for the
  # commits that maven-semantic-release generated. Since the above codecov run is associated with the commit that
  # initiated the Travis build, the report will not be associated with the commits that maven-semantic-release performed
  # (if it ended up creating a release and the two commits that were a part of that workflow). Therefore, if on master
  # codecov needs to be ran two more times to create codecov reports for the commits made by maven-semantic-release.
  # See https://github.com/conveyal/gtfs-lib/issues/193.
  #
  # The git commands get the commit hash of the HEAD commit and the commit just before HEAD.
  - |
    semantic-release --prepare @conveyal/maven-semantic-release --publish @semantic-release/github,@conveyal/maven-semantic-release --verify-conditions @semantic-release/github,@conveyal/maven-semantic-release --verify-release @conveyal/maven-semantic-release --use-conveyal-workflow --dev-branch=dev
    if [[ "$TRAVIS_BRANCH" = "master" ]]; then
      bash <(curl -s https://codecov.io/bash) -C "$(git rev-parse HEAD)"
      bash <(curl -s https://codecov.io/bash) -C "$(git rev-parse HEAD^)"
    fi<|MERGE_RESOLUTION|>--- conflicted
+++ resolved
@@ -1,9 +1,4 @@
 language: java
-<<<<<<< HEAD
-=======
-dist: trusty # jdk 8 not available on xenial
-# This library uses Java 8 features and Travis doesn't (yet) support OpenJDK 8
->>>>>>> 74d7340b
 jdk:
   - openjdk8
 
