--- conflicted
+++ resolved
@@ -1,4 +1,4 @@
-    package com.conveyal.gtfs.validator;
+package com.conveyal.gtfs.validator;
 
 import com.conveyal.gtfs.error.NewGTFSError;
 import com.conveyal.gtfs.error.NewGTFSErrorType;
@@ -205,29 +205,19 @@
             locations
         );
 
-<<<<<<< HEAD
-        if (stopTime.start_pickup_drop_off_window == INT_MISSING && stopIdRefersToLocationGroupOrLocation) {
-            // start_pickup_drop_off_window is required if stop_id refers to a location group or location.
-=======
-        if (stopTime.start_pickup_dropoff_window == INT_MISSING && stopIdRefersToStopAreaOrLocation) {
-            // start_pickup_dropoff_window is required if stop_id refers to a stop area or location.
->>>>>>> df937fd0
-            errors.add(NewGTFSError.forEntity(
-                    stopTime,
-                    NewGTFSErrorType.FLEX_REQUIRED_START_PICKUP_DROPOFF_WINDOW)
+        if (stopTime.start_pickup_drop_off_window == INT_MISSING && stopIdRefersToStopAreaOrLocation) {
+            // start_pickup_drop_off_window is required if stop_id refers to a stop area or location.
+            errors.add(NewGTFSError.forEntity(
+                    stopTime,
+                    NewGTFSErrorType.FLEX_REQUIRED_START_PICKUP_DROP_OFF_WINDOW)
                 .setBadValue(Integer.toString(stopTime.start_pickup_drop_off_window))
             );
         }
-<<<<<<< HEAD
-        if (stopTime.end_pickup_drop_off_window == INT_MISSING && stopIdRefersToLocationGroupOrLocation) {
-            // end_pickup_drop_off_window is required if stop_id refers to a location group or location.
-=======
-        if (stopTime.end_pickup_dropoff_window == INT_MISSING && stopIdRefersToStopAreaOrLocation) {
-            // end_pickup_dropoff_window is required if stop_id refers to a stop area or location.
->>>>>>> df937fd0
-            errors.add(NewGTFSError.forEntity(
-                    stopTime,
-                    NewGTFSErrorType.FLEX_REQUIRED_END_PICKUP_DROPOFF_WINDOW)
+        if (stopTime.end_pickup_drop_off_window == INT_MISSING && stopIdRefersToStopAreaOrLocation) {
+            // end_pickup_drop_off_window is required if stop_id refers to a stop area or location.
+            errors.add(NewGTFSError.forEntity(
+                    stopTime,
+                    NewGTFSErrorType.FLEX_REQUIRED_END_PICKUP_DROP_OFF_WINDOW)
                 .setBadValue(Integer.toString(stopTime.end_pickup_drop_off_window))
             );
         }
