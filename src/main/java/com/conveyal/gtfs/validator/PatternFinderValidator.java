package com.conveyal.gtfs.validator;

import com.conveyal.gtfs.PatternFinder;
import com.conveyal.gtfs.TripPatternKey;
import com.conveyal.gtfs.error.SQLErrorStorage;
import com.conveyal.gtfs.loader.BatchTracker;
import com.conveyal.gtfs.loader.Feed;
import com.conveyal.gtfs.loader.PatternReconciliation;
import com.conveyal.gtfs.loader.Requirement;
import com.conveyal.gtfs.loader.Table;
import com.conveyal.gtfs.model.Area;
import com.conveyal.gtfs.model.Location;
import com.conveyal.gtfs.model.Pattern;
import com.conveyal.gtfs.model.PatternLocation;
import com.conveyal.gtfs.model.PatternStop;
import com.conveyal.gtfs.model.PatternStopArea;
import com.conveyal.gtfs.model.Route;
import com.conveyal.gtfs.model.Stop;
import com.conveyal.gtfs.model.StopArea;
import com.conveyal.gtfs.model.StopTime;
import com.conveyal.gtfs.model.Trip;
import org.apache.commons.dbutils.DbUtils;
import org.slf4j.Logger;
import org.slf4j.LoggerFactory;

import java.io.BufferedOutputStream;
import java.io.File;
import java.io.FileOutputStream;
import java.io.IOException;
import java.io.PrintStream;
import java.sql.Connection;
import java.sql.PreparedStatement;
import java.sql.SQLException;
import java.sql.Statement;
import java.util.ArrayList;
import java.util.Collections;
import java.util.HashMap;
import java.util.List;
import java.util.Map;

import static com.conveyal.gtfs.loader.JdbcGtfsLoader.copyFromFile;
import static com.conveyal.gtfs.model.Entity.INT_MISSING;

/**
 * Groups trips together into "patterns" that share the same sequence of stops.
 * This is not a normal validator in the sense that it does not check for bad data.
 * It's taking advantage of the fact that we're already iterating over the trips one by one to build up the patterns.
 */
public class PatternFinderValidator extends TripValidator {

    private static final Logger LOG = LoggerFactory.getLogger(PatternFinderValidator.class);

    PatternFinder patternFinder;
    private File tempPatternForTripsTextFile;
    private PrintStream patternForTripsFileStream;
    private String tempPatternForTripsTable;

    public PatternFinderValidator(Feed feed, SQLErrorStorage errorStorage) {
        super(feed, errorStorage);
        patternFinder = new PatternFinder();
    }

    @Override
    public void validateTrip(
        Trip trip,
        Route route,
        List<StopTime> stopTimes,
        List<Stop> stops,
        List<Location> locations,
        List<StopArea> stopAreas
    ) {
        // As we hit each trip, accumulate them into the wrapped PatternFinder object.
        patternFinder.processTrip(trip, stopTimes);
    }

    /**
     * Store patterns and pattern stops in the database. Also, update the trips table with a pattern_id column.
     */
    @Override
    public void complete(ValidationResult validationResult) {
        LOG.info("Finding patterns...");
        // FIXME: There may be a better way to handle getting the full list of stops
        Map<String, Stop> stopById = new HashMap<>();
        Map<String, Location> locationById = new HashMap<>();
        Map<String, StopArea> stopAreaById = new HashMap<>();
        Map<String, Area> areaById = new HashMap<>();
        for (Stop stop : feed.stops) {
            stopById.put(stop.stop_id, stop);
        }
        for (Location location : feed.locations) {
            locationById.put(location.location_id, location);
        }
        for (StopArea stopArea : feed.stopAreas) {
            stopAreaById.put(stopArea.area_id, stopArea);
        }
        for (Area area : feed.areas) {
            areaById.put(area.area_id, area);
        }
        // FIXME In the editor we need patterns to exist separately from and before trips themselves, so me make another table.
        Map<TripPatternKey, Pattern> patterns = patternFinder.createPatternObjects(stopById, locationById, stopAreaById, areaById, errorStorage);
        Connection connection = null;
        PreparedStatement insertPatternStatement = null;
        PreparedStatement insertPatternStopStatement = null;
        PreparedStatement insertPatternLocationStatement = null;
        PreparedStatement insertPatternStopAreaStatement = null;
        try {
            // TODO this assumes gtfs-lib is using an SQL database and not a MapDB.
            //   Maybe we should just create patterns in a separate step, but that would mean iterating over the
            //   stop_times twice.
            LOG.info("Creating pattern and pattern stops and pattern locations tables.");
            connection = feed.getConnection();
            Statement statement = connection.createStatement();
            String tripsTableName = feed.tablePrefix + "trips";
            String patternsTableName = feed.tablePrefix + "patterns";
            String patternStopsTableName = feed.tablePrefix + "pattern_stops";
            String patternLocationsTableName = feed.tablePrefix + "pattern_locations";
            String patternStopAreasTableName = feed.tablePrefix + "pattern_stop_areas";
            statement.execute(String.format("alter table %s add column pattern_id varchar", tripsTableName));
            // FIXME: Here we're creating a pattern table that has an integer ID field (similar to the other GTFS tables)
            //   AND a varchar pattern_id with essentially the same value cast to a string. Perhaps the pattern ID should
            //   be a UUID or something, just to better distinguish it from the int ID?
            Table patternsTable = new Table(patternsTableName, Pattern.class, Requirement.EDITOR, Table.PATTERNS.fields);
            Table patternStopsTable = new Table(patternStopsTableName, PatternStop.class, Requirement.EDITOR,
                Table.PATTERN_STOP.fields);
            Table patternLocationsTable = new Table(patternLocationsTableName, PatternLocation.class, Requirement.EDITOR,
                Table.PATTERN_LOCATION.fields);
            Table patternStopAreasTable = new Table(
                patternStopAreasTableName,
                PatternStopArea.class,
                Requirement.EDITOR,
                Table.PATTERN_STOP_AREA.fields
            );

            // Create pattern tables, each with serial ID fields.
            patternsTable.createSqlTable(connection, null, true);
            patternStopsTable.createSqlTable(connection, null, true);
            patternLocationsTable.createSqlTable(connection, null, true);
            patternStopAreasTable.createSqlTable(connection, null, true);

            // Generate prepared statements for inserts.
            insertPatternStatement = connection.prepareStatement(patternsTable.generateInsertSql(true));
            insertPatternStopStatement = connection.prepareStatement(patternStopsTable.generateInsertSql(true));
            insertPatternLocationStatement = connection.prepareStatement(patternLocationsTable.generateInsertSql(true));
            insertPatternStopAreaStatement = connection.prepareStatement(patternStopAreasTable.generateInsertSql(true));

            // Generate batch trackers for inserts.
            BatchTracker patternTracker = new BatchTracker("pattern", insertPatternStatement);
            BatchTracker patternStopTracker = new BatchTracker("pattern stop", insertPatternStopStatement);
            BatchTracker patternLocationTracker = new BatchTracker("pattern location", insertPatternLocationStatement);
            BatchTracker patternStopAreaTracker = new BatchTracker("pattern stop area", insertPatternStopAreaStatement);

            int currentPatternIndex = 0;
            LOG.info("Storing patterns, pattern stops and pattern locations");
            // If using Postgres, load pattern to trips mapping into temp table for quick updating.
            boolean postgresText = (connection.getMetaData().getDatabaseProductName().equals("PostgreSQL"));
            if (postgresText) {
                // NOTE: temp table name must NOT be prefixed with schema because temp tables are prefixed with their own
                // connection-unique schema.
                tempPatternForTripsTable = "pattern_for_trips";
                tempPatternForTripsTextFile = File.createTempFile(tempPatternForTripsTable, "text");
                LOG.info("Loading via temporary text file at {}", tempPatternForTripsTextFile.getAbsolutePath());
                // Create temp table for updating trips with pattern IDs to be dropped at the end of the transaction.
                String createTempSql = String.format("create temp table %s(trip_id varchar, pattern_id varchar) on commit drop", tempPatternForTripsTable);
                LOG.info(createTempSql);
                statement.execute(createTempSql);
                patternForTripsFileStream = new PrintStream(new BufferedOutputStream(new FileOutputStream(tempPatternForTripsTextFile)));
            }
            for (Map.Entry<TripPatternKey, Pattern> entry : patterns.entrySet()) {
                Pattern pattern = entry.getValue();
                LOG.debug("Batching pattern {}", pattern.pattern_id);
                TripPatternKey key = entry.getKey();
                pattern.setStatementParameters(insertPatternStatement, true);
                patternTracker.addBatch();
                // Determine departure times based on the stop type.
                List<Integer> previousDepartureTimes = calculatePreviousDepartureTimes(key, locationById, stopAreaById);
                // Construct pattern stops based on values in trip pattern key.
                for (int stopSequence = 0; stopSequence < key.stops.size(); stopSequence++) {
                    String stopOrLocationIdOrStopAreaId = key.stops.get(stopSequence);
                    boolean prevIsFlexStop = stopSequence > 0 && isFlexStop(locationById, stopAreaById, key.stops.get(stopSequence - 1));
                    int lastValidDepartureTime = previousDepartureTimes.get(stopSequence);
                    if (stopById.containsKey(stopOrLocationIdOrStopAreaId)) {
                        insertPatternType(
                            stopSequence,
                            key,
                            lastValidDepartureTime,
                            pattern.pattern_id,
                            insertPatternStopStatement,
                            patternStopTracker,
                            stopOrLocationIdOrStopAreaId,
                            PatternReconciliation.PatternType.STOP,
                            prevIsFlexStop
                        );
                    } else if (locationById.containsKey(stopOrLocationIdOrStopAreaId)) {
                        insertPatternType(
                            stopSequence,
                            key,
                            lastValidDepartureTime,
                            pattern.pattern_id,
                            insertPatternLocationStatement,
                            patternLocationTracker,
                            stopOrLocationIdOrStopAreaId,
                            PatternReconciliation.PatternType.LOCATION,
                            prevIsFlexStop
                        );
                    } else if (stopAreaById.containsKey(stopOrLocationIdOrStopAreaId)) {
                        insertPatternType(
                            stopSequence,
                            key,
                            lastValidDepartureTime,
                            pattern.pattern_id,
                            insertPatternStopAreaStatement,
                            patternStopAreaTracker,
                            stopOrLocationIdOrStopAreaId,
                            PatternReconciliation.PatternType.STOP_AREA,
                            prevIsFlexStop
                        );
                    }
                }
                // Finally, update all trips on this pattern to reference this pattern's ID.
                String questionMarks = String.join(", ", Collections.nCopies(pattern.associatedTrips.size(), "?"));
                PreparedStatement updateTripStatement = connection.prepareStatement(
                    String.format("update %s set pattern_id = ? where trip_id in (%s)", tripsTableName, questionMarks));
                int oneBasedIndex = 1;
                updateTripStatement.setString(oneBasedIndex++, pattern.pattern_id);
                // Prepare each trip in pattern to update trips table.
                for (String tripId : pattern.associatedTrips) {
                    if (postgresText) {
                        // Add line to temp csv file if using postgres.
                        // No need to worry about null trip IDs because the trips have already been processed.
                        String[] strings = new String[]{tripId, pattern.pattern_id};
                        // Print a new line in the standard postgres text format:
                        // https://www.postgresql.org/docs/9.1/static/sql-copy.html#AEN64380
                        patternForTripsFileStream.println(String.join("\t", strings));
                    } else {
                        // Otherwise, set statement parameter.
                        updateTripStatement.setString(oneBasedIndex++, tripId);
                    }
                }
                if (!postgresText) {
                    // Execute trip update statement if not using temp text file.
                    LOG.info("Updating {} trips with pattern ID {} (%d/%d)", pattern.associatedTrips.size(), pattern.pattern_id, currentPatternIndex, patterns.size());
                    updateTripStatement.executeUpdate();
                }
                currentPatternIndex += 1;
            }
            // Send any remaining prepared statement calls to the database backend.
            patternTracker.executeRemaining();
            patternStopTracker.executeRemaining();
            patternLocationTracker.executeRemaining();
            patternStopAreaTracker.executeRemaining();
            LOG.info("Done storing patterns and pattern stops and pattern locations.");
            if (postgresText) {
                // Finally, copy the pattern for trips text file into a table, create an index on trip IDs, and update
                // the trips table.
                LOG.info("Updating trips with pattern IDs");
                patternForTripsFileStream.close();
                // Copy file contents into temp pattern for trips table.
                copyFromFile(connection, tempPatternForTripsTextFile, tempPatternForTripsTable);
                // Before updating the trips with pattern IDs, index the table on trip_id.
                String patternForTripsIndexSql = String.format("create index temp_trips_pattern_id_idx on %s (trip_id)", tempPatternForTripsTable);
                LOG.info(patternForTripsIndexSql);
                statement.execute(patternForTripsIndexSql);
                // Finally, execute the update statement.
                String updateTripsSql = String.format("update %s set pattern_id = %s.pattern_id from %s where %s.trip_id = %s.trip_id", tripsTableName, tempPatternForTripsTable, tempPatternForTripsTable, tripsTableName, tempPatternForTripsTable);
                LOG.info(updateTripsSql);
                statement.executeUpdate(updateTripsSql);
                // Delete temp file. Temp table will be dropped after the transaction is committed.
                tempPatternForTripsTextFile.delete();
                LOG.info("Updating trips complete");
            }
            LOG.info("Creating index on patterns");
            statement.executeUpdate(String.format("alter table %s add primary key (pattern_id)", patternsTableName));
            LOG.info("Creating index on pattern stops");
            statement.executeUpdate(String.format("alter table %s add primary key (pattern_id, stop_sequence)", patternStopsTableName));
            LOG.info("Creating index on pattern locations");
            statement.executeUpdate(String.format("alter table %s add primary key (pattern_id, stop_sequence)", patternLocationsTableName));
            // Index new pattern_id column on trips. The other tables are already indexed because they have primary keys.
            LOG.info("Indexing trips on pattern id.");
            statement.execute(String.format("create index trips_pattern_id_idx on %s (pattern_id)", tripsTableName));
            LOG.info("Done indexing.");
            connection.commit();
        } catch (SQLException | IOException e) {
            // Rollback transaction if failure occurs on creating patterns.
            DbUtils.rollbackAndCloseQuietly(connection);
            // This exception will be stored as a validator failure.
            throw new RuntimeException(e);
        } finally {
            // Close connection and insert statements quietly.
            if (connection != null) DbUtils.closeQuietly(connection);
            if (insertPatternStatement != null) DbUtils.closeQuietly(insertPatternStatement);
            if (insertPatternStopStatement != null) DbUtils.closeQuietly(insertPatternStopStatement);
            if (insertPatternLocationStatement != null) DbUtils.closeQuietly(insertPatternLocationStatement);
            if (insertPatternStopAreaStatement != null) DbUtils.closeQuietly(insertPatternStopAreaStatement);
        }

    }

    /**
     * Determine if the provided stop id is a flex stop (location or stop area).
     */
    private boolean isFlexStop(
        Map<String, Location> locationById,
        Map<String, StopArea> stopAreaById,
        String stopId) {
        return locationById.containsKey(stopId) || stopAreaById.containsKey(stopId);
    }

    /**
     * Calculate previous departure times, needed for all patterns. This is done by defining the 'last valid departure
     * time' for all stops. The previous departure time for the first stop will always be zero.
     */
    public List<Integer> calculatePreviousDepartureTimes(
        TripPatternKey key,
        Map<String, Location> locationById,
        Map<String, StopArea> stopAreaById
    ) {
        List<Integer> previousDepartureTimes = new ArrayList<>();
        // Determine initial departure time based on the stop type.
<<<<<<< HEAD
        int lastValidDepartureTime = isFlexStop(locationById, locationGroupById, key.stops.get(0))
            ? key.end_pickup_drop_off_window.get(0)
=======
        int lastValidDepartureTime = isFlexStop(locationById, stopAreaById, key.stops.get(0))
            ? key.end_pickup_dropoff_window.get(0)
>>>>>>> df937fd0
            : key.departureTimes.get(0);
        // Set the previous departure time for the first stop, which will always be zero.
        previousDepartureTimes.add(0);
        // Construct pattern stops based on values in trip pattern key.
        for (int stopSequence = 1; stopSequence < key.stops.size(); stopSequence++) {
            boolean prevIsFlexStop = isFlexStop(locationById, stopAreaById, key.stops.get(stopSequence - 1));
            boolean currentIsFlexStop = isFlexStop(locationById, stopAreaById, key.stops.get(stopSequence));
            // Set travel time for all stops except the first.
            if (prevIsFlexStop && currentIsFlexStop) {
                // Previous and current are flex stops. There is no departure time between flex stops.
                lastValidDepartureTime = 0;
            } else {
                int prevDepartureStop = prevIsFlexStop
                    ? key.end_pickup_drop_off_window.get(stopSequence - 1)
                    : key.departureTimes.get(stopSequence - 1);
                if (prevDepartureStop > lastValidDepartureTime) {
                    // Update the last valid departure if the previous departure is after this. Otherwise, continue to
                    // use the most recent valid departure.
                    lastValidDepartureTime = prevDepartureStop;
                }
            }
            previousDepartureTimes.add(lastValidDepartureTime);
        }
        return previousDepartureTimes;
    }

    /**
     * Insert pattern types. This covers pattern stops, locations and stop areas.
     */
    private void insertPatternType(
        int stopSequence,
        TripPatternKey tripPattern,
        int lastValidDeparture,
        String patternId,
        PreparedStatement statement,
        BatchTracker batchTracker,
        String patternTypeId,
        PatternReconciliation.PatternType patternType,
        boolean prevIsFlexStop
    ) throws SQLException {
        int travelTime = 0;
        if (patternType == PatternReconciliation.PatternType.STOP) {
            travelTime = getTravelTime(
                travelTime,
                stopSequence,
                tripPattern.arrivalTimes.get(stopSequence),
                lastValidDeparture);
        } else if (!prevIsFlexStop) {
            // If the previous stop is not flex, calculate travel time. If the previous stop is flex the travel time will
            // be zero.
            travelTime = getTravelTime(
                travelTime,
                stopSequence,
                tripPattern.start_pickup_drop_off_window.get(stopSequence),
                lastValidDeparture);
        }
        int timeInLocation = (patternType == PatternReconciliation.PatternType.STOP)
            ? getTimeInLocation(
                tripPattern.arrivalTimes.get(stopSequence),
                tripPattern.departureTimes.get(stopSequence))
            : getTimeInLocation(
                tripPattern.start_pickup_drop_off_window.get(stopSequence),
                tripPattern.end_pickup_drop_off_window.get(stopSequence));

        if (patternType == PatternReconciliation.PatternType.STOP) {
            PatternStop patternStop = new PatternStop();
            patternStop.pattern_id = patternId;
            patternStop.stop_sequence = stopSequence;
            patternStop.stop_id = patternTypeId;
            patternStop.stop_headsign = tripPattern.stopHeadsigns.get(stopSequence);
            patternStop.default_travel_time = travelTime;
            patternStop.default_dwell_time = timeInLocation;
            patternStop.drop_off_type = tripPattern.dropoffTypes.get(stopSequence);
            patternStop.pickup_type = tripPattern.pickupTypes.get(stopSequence);
            patternStop.shape_dist_traveled = tripPattern.shapeDistances.get(stopSequence);
            patternStop.timepoint = tripPattern.timepoints.get(stopSequence);
            patternStop.continuous_pickup = tripPattern.continuous_pickup.get(stopSequence);
            patternStop.continuous_drop_off = tripPattern.continuous_drop_off.get(stopSequence);
            patternStop.pickup_booking_rule_id = tripPattern.pickup_booking_rule_id.get(stopSequence);
            patternStop.drop_off_booking_rule_id = tripPattern.drop_off_booking_rule_id.get(stopSequence);
            patternStop.setStatementParameters(statement, true);
        } else if (patternType == PatternReconciliation.PatternType.LOCATION) {
            PatternLocation patternLocation = new PatternLocation();
            patternLocation.pattern_id = patternId;
            patternLocation.stop_sequence = stopSequence;
            patternLocation.location_id = patternTypeId;
            patternLocation.drop_off_type = tripPattern.dropoffTypes.get(stopSequence);
            patternLocation.pickup_type = tripPattern.pickupTypes.get(stopSequence);
            patternLocation.timepoint = tripPattern.timepoints.get(stopSequence);
            patternLocation.continuous_pickup = tripPattern.continuous_pickup.get(stopSequence);
            patternLocation.continuous_drop_off = tripPattern.continuous_drop_off.get(stopSequence);
            patternLocation.pickup_booking_rule_id = tripPattern.pickup_booking_rule_id.get(stopSequence);
            patternLocation.drop_off_booking_rule_id = tripPattern.drop_off_booking_rule_id.get(stopSequence);
            patternLocation.flex_default_travel_time = travelTime;
            patternLocation.flex_default_zone_time = timeInLocation;
            patternLocation.mean_duration_factor = tripPattern.mean_duration_factor.get(stopSequence);
            patternLocation.mean_duration_offset = tripPattern.mean_duration_offset.get(stopSequence);
            patternLocation.safe_duration_factor = tripPattern.safe_duration_factor.get(stopSequence);
            patternLocation.safe_duration_offset = tripPattern.safe_duration_offset.get(stopSequence);
            patternLocation.setStatementParameters(statement, true);
        } else if (patternType == PatternReconciliation.PatternType.STOP_AREA) {
            PatternStopArea patternStopArea = new PatternStopArea();
            patternStopArea.pattern_id = patternId;
            patternStopArea.stop_sequence = stopSequence;
            patternStopArea.area_id = patternTypeId;
            patternStopArea.drop_off_type = tripPattern.dropoffTypes.get(stopSequence);
            patternStopArea.pickup_type = tripPattern.pickupTypes.get(stopSequence);
            patternStopArea.timepoint = tripPattern.timepoints.get(stopSequence);
            patternStopArea.continuous_pickup = tripPattern.continuous_pickup.get(stopSequence);
            patternStopArea.continuous_drop_off = tripPattern.continuous_drop_off.get(stopSequence);
            patternStopArea.pickup_booking_rule_id = tripPattern.pickup_booking_rule_id.get(stopSequence);
            patternStopArea.drop_off_booking_rule_id = tripPattern.drop_off_booking_rule_id.get(stopSequence);
            patternStopArea.flex_default_travel_time = travelTime;
            patternStopArea.flex_default_zone_time = timeInLocation;
            patternStopArea.mean_duration_factor = tripPattern.mean_duration_factor.get(stopSequence);
            patternStopArea.mean_duration_offset = tripPattern.mean_duration_offset.get(stopSequence);
            patternStopArea.safe_duration_factor = tripPattern.safe_duration_factor.get(stopSequence);
            patternStopArea.safe_duration_offset = tripPattern.safe_duration_offset.get(stopSequence);
            patternStopArea.setStatementParameters(statement, true);
        }
        batchTracker.addBatch();
    }

    /**
     * Get the travel time from previous to current stop for pattern stops or travel time within a flex location or
     * stop area.
     */
    private int getTravelTime(int travelTime, int stopSequence, int pickupStart, int lastValidDeparture) {
        if (stopSequence > 0) {
            travelTime = pickupStart == INT_MISSING || lastValidDeparture == INT_MISSING
                ? INT_MISSING
                : pickupStart - lastValidDeparture;
        }
        return travelTime;
    }

    /**
     * Get dwell time for pattern stops or time within a flex location or stop area.
     */
    private int getTimeInLocation(int pickupStart, int pickupEnd) {
        return pickupStart == INT_MISSING || pickupEnd == INT_MISSING
            ? INT_MISSING
            : pickupEnd - pickupStart;
    }
}<|MERGE_RESOLUTION|>--- conflicted
+++ resolved
@@ -316,13 +316,8 @@
     ) {
         List<Integer> previousDepartureTimes = new ArrayList<>();
         // Determine initial departure time based on the stop type.
-<<<<<<< HEAD
-        int lastValidDepartureTime = isFlexStop(locationById, locationGroupById, key.stops.get(0))
+        int lastValidDepartureTime = isFlexStop(locationById, stopAreaById, key.stops.get(0))
             ? key.end_pickup_drop_off_window.get(0)
-=======
-        int lastValidDepartureTime = isFlexStop(locationById, stopAreaById, key.stops.get(0))
-            ? key.end_pickup_dropoff_window.get(0)
->>>>>>> df937fd0
             : key.departureTimes.get(0);
         // Set the previous departure time for the first stop, which will always be zero.
         previousDepartureTimes.add(0);
