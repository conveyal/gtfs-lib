package com.conveyal.gtfs.graphql;

import com.conveyal.gtfs.graphql.fetchers.ErrorCountFetcher;
import com.conveyal.gtfs.graphql.fetchers.FeedFetcher;
import com.conveyal.gtfs.graphql.fetchers.JDBCFetcher;
import com.conveyal.gtfs.graphql.fetchers.MapFetcher;
import com.conveyal.gtfs.graphql.fetchers.NestedJDBCFetcher;
import com.conveyal.gtfs.graphql.fetchers.PolylineFetcher;
import com.conveyal.gtfs.graphql.fetchers.RowCountFetcher;
import com.conveyal.gtfs.graphql.fetchers.SQLColumnFetcher;
import com.conveyal.gtfs.graphql.fetchers.SourceObjectFetcher;
import com.conveyal.gtfs.loader.Table;
import graphql.schema.Coercing;
import graphql.schema.GraphQLList;
import graphql.schema.GraphQLObjectType;
import graphql.schema.GraphQLScalarType;
import graphql.schema.GraphQLSchema;
import graphql.schema.GraphQLTypeReference;

import java.sql.Array;
import java.sql.SQLException;

import static com.conveyal.gtfs.graphql.GraphQLUtil.floatArg;
import static com.conveyal.gtfs.graphql.GraphQLUtil.intArg;
import static com.conveyal.gtfs.graphql.GraphQLUtil.intt;
import static com.conveyal.gtfs.graphql.GraphQLUtil.multiStringArg;
import static com.conveyal.gtfs.graphql.GraphQLUtil.string;
import static com.conveyal.gtfs.graphql.GraphQLUtil.stringArg;
import static com.conveyal.gtfs.graphql.fetchers.JDBCFetcher.*;
import static graphql.Scalars.GraphQLFloat;
import static graphql.Scalars.GraphQLInt;
import static graphql.Scalars.GraphQLString;
import static graphql.schema.GraphQLFieldDefinition.newFieldDefinition;
import static graphql.schema.GraphQLObjectType.newObject;

/**
 * This defines the types for our GraphQL API, and wires them up to functions that can fetch data from JDBC databases.
 */
public class GraphQLGtfsSchema {

    // The order here is critical. Each new type that's defined can refer to other types directly by object
    // reference or by name. Names can only be used for types that are already reachable recursively by
    // reference from the top of the schema. So you want as many direct references as you can.
    // It really seems like all this should be done automatically, maybe we should be using a text schema
    // instead of code.
    // I do wonder whether these should all be statically initialized. Doing this in a non-static context
    // in one big block with local variables, the dependencies would be checked by compiler.
    // The order:
    // Instantiate starting with leaf nodes (reverse topological sort of the dependency graph).
    // All forward references must use names and GraphQLTypeReference.
    // Additionally, the tree will be explored once top-down following explicit object references, and only
    // objects reached that way will be available by name reference.
    // Another way to accomplish this would be to use name references in every definition except the top level,
    // and make a dummy declaration that will call them all to be pulled in by reference at once.


    // The old types are defined in separate class files. I'm defining new ones here.

    // by using static fields to hold these types, backward references are enforced. a few forward references are inserted explicitly.

    // Represents rows from agency.txt
    public static final GraphQLObjectType agencyType = newObject().name("agency")
            .description("A GTFS agency object")
            .field(MapFetcher.field("id", GraphQLInt))
            .field(MapFetcher.field("agency_id"))
            .field(MapFetcher.field("agency_name"))
            .field(MapFetcher.field("agency_url"))
            .field(MapFetcher.field("agency_branding_url"))
            .field(MapFetcher.field("agency_phone"))
            .field(MapFetcher.field("agency_email"))
            .field(MapFetcher.field("agency_lang"))
            .field(MapFetcher.field("agency_fare_url"))
            .field(MapFetcher.field("agency_timezone"))
            .build();

    // Represents rows from area.txt
    public static final GraphQLObjectType areaType = newObject().name("area")
            .description("A GTFS area object")
            .field(MapFetcher.field("id", GraphQLInt))
            .field(MapFetcher.field("area_id"))
            .field(MapFetcher.field("area_name"))
            .build();

    // Represents rows from booking_rules.txt
    public static final GraphQLObjectType bookingRulesType = newObject().name("booking_rules")
            .description("A GTFS booking rule object")
            .field(MapFetcher.field("id", GraphQLInt))
            .field(MapFetcher.field("booking_rule_id"))
            .field(MapFetcher.field("booking_type", GraphQLInt))
            .field(MapFetcher.field("prior_notice_duration_min", GraphQLInt))
            .field(MapFetcher.field("prior_notice_duration_max", GraphQLInt))
            .field(MapFetcher.field("prior_notice_last_day", GraphQLInt))
            .field(MapFetcher.field("prior_notice_last_time"))
            .field(MapFetcher.field("prior_notice_start_day", GraphQLInt))
            .field(MapFetcher.field("prior_notice_start_time"))
            .field(MapFetcher.field("prior_notice_service_id"))
            .field(MapFetcher.field("message"))
            .field(MapFetcher.field("pickup_message"))
            .field(MapFetcher.field("drop_off_message"))
            .field(MapFetcher.field("phone_number"))
            .field(MapFetcher.field("info_url"))
            .field(MapFetcher.field("booking_url"))
            .build();

    // Represents rows from calendar.txt
    public static final GraphQLObjectType calendarType = newObject()
            .name("calendar")
            .field(MapFetcher.field("id", GraphQLInt))
            .field(MapFetcher.field("service_id"))
            .field(MapFetcher.field("monday", GraphQLInt))
            .field(MapFetcher.field("tuesday", GraphQLInt))
            .field(MapFetcher.field("wednesday", GraphQLInt))
            .field(MapFetcher.field("thursday", GraphQLInt))
            .field(MapFetcher.field("friday", GraphQLInt))
            .field(MapFetcher.field("saturday", GraphQLInt))
            .field(MapFetcher.field("sunday", GraphQLInt))
            .field(MapFetcher.field("start_date"))
            .field(MapFetcher.field("end_date"))
            // FIXME: Description is an editor-specific field
            .field(MapFetcher.field("description"))
            .build();

    private static final GraphQLScalarType stringList = new GraphQLScalarType("StringList", "List of Strings", new StringCoercing());

    // Represents GTFS Editor service exceptions.
    public static final GraphQLObjectType scheduleExceptionType = newObject().name("scheduleException")
            .description("A GTFS Editor schedule exception type")
            .field(MapFetcher.field("id", GraphQLInt))
            .field(MapFetcher.field("name"))
            .field(MapFetcher.field("exemplar", GraphQLInt))
            .field(MapFetcher.field("dates", stringList))
            .field(MapFetcher.field("custom_schedule", stringList))
            .field(MapFetcher.field("added_service", stringList))
            .field(MapFetcher.field("removed_service", stringList))
            .build();


    // Represents rows from fare_rules.txt
    public static final GraphQLObjectType fareRuleType = newObject().name("fareRule")
            .description("A GTFS agency object")
            .field(MapFetcher.field("id", GraphQLInt))
            .field(MapFetcher.field("fare_id"))
            .field(MapFetcher.field("route_id"))
            .field(MapFetcher.field("origin_id"))
            .field(MapFetcher.field("destination_id"))
            .field(MapFetcher.field("contains_id"))
            .build();

    // Represents rows from fare_attributes.txt
    public static final GraphQLObjectType fareType = newObject().name("fare_attributes")
            .description("A GTFS fare attributes object")
            .field(MapFetcher.field("id", GraphQLInt))
            .field(MapFetcher.field("agency_id"))
            .field(MapFetcher.field("fare_id"))
            .field(MapFetcher.field("price", GraphQLFloat))
            .field(MapFetcher.field("currency_type"))
            .field(MapFetcher.field("payment_method", GraphQLInt))
            .field(MapFetcher.field("transfers", GraphQLInt))
            .field(MapFetcher.field("transfer_duration", GraphQLInt))
            .field(newFieldDefinition()
                    .name("fare_rules")
                    .type(new GraphQLList(fareRuleType))
                    // FIXME Update JDBCFetcher to have noLimit boolean for fetchers on "naturally" nested types
                    // (i.e., nested types that typically would only be nested under another entity and only make sense
                    // with the entire set -- fares -> fare rules, trips -> stop times, patterns -> pattern stops/shapes)
                    .argument(intArg(LIMIT_ARG))
                    .dataFetcher(new JDBCFetcher("fare_rules", "fare_id"))
                    .build()
            )
            .build();

    // Represents feed_info.txt
    public static final GraphQLObjectType feedInfoType = newObject().name("feed_info")
            .description("A GTFS feed_info object")
            .field(MapFetcher.field("id", GraphQLInt))
            .field(MapFetcher.field("feed_id"))
            .field(MapFetcher.field("feed_contact_email"))
            .field(MapFetcher.field("feed_contact_url"))
            .field(MapFetcher.field("feed_publisher_name"))
            .field(MapFetcher.field("feed_publisher_url"))
            .field(MapFetcher.field("feed_lang"))
            .field(MapFetcher.field("default_lang"))
            .field(MapFetcher.field("feed_start_date"))
            .field(MapFetcher.field("feed_end_date"))
            .field(MapFetcher.field("feed_version"))
            // Editor-specific fields
            .field(MapFetcher.field("default_route_color"))
            .field(MapFetcher.field("default_route_type"))
            .build();

    // Represents stop_areas.txt
    public static final GraphQLObjectType stopAreaType = newObject().name("stop_areas")
            .description("A GTFS stop_areas object")
            .field(MapFetcher.field("id", GraphQLInt))
            .field(MapFetcher.field("area_id"))
            .field(MapFetcher.field("stop_id"))
            .field(newFieldDefinition()
                .name("area")
                .type(new GraphQLList(areaType))
                .argument(intArg(LIMIT_ARG))
                .dataFetcher(new JDBCFetcher("areas", "area_id"))
                .build()
            )
            .build();

    // Represents the shapes held within locations.geojson
    public static final GraphQLObjectType locationShapeType = newObject().name("location_shapes")
            .description("A GTFS location_shape object")
            .field(MapFetcher.field("id", GraphQLInt))
            .field(MapFetcher.field("location_id"))
            .field(MapFetcher.field("geometry_id"))
            .field(MapFetcher.field("geometry_pt_lat", GraphQLFloat))
            .field(MapFetcher.field("geometry_pt_lon", GraphQLFloat))
            .build();

    // Represents more 'meta' data from locations.geoJSON
    public static final GraphQLObjectType locationsType = newObject().name("locations")
            .description("A GTFS locations object")
            .field(MapFetcher.field("id", GraphQLInt))
            .field(MapFetcher.field("location_id"))
            .field(MapFetcher.field("stop_name"))
            .field(MapFetcher.field("stop_desc"))
            .field(MapFetcher.field("zone_id"))
            .field(MapFetcher.field("stop_url"))
            .field(MapFetcher.field("geometry_type"))
            .field(newFieldDefinition()
                    .name("location_shapes")
                    .type(new GraphQLList(locationShapeType))
                    // FIXME Update JDBCFetcher to have noLimit boolean for fetchers on "naturally" nested types
                    // (i.e., nested types that typically would only be nested under another entity and only make sense
                    // with the entire set -- fares -> fare rules, trips -> stop times, patterns -> pattern stops/shapes)
                    .argument(intArg(LIMIT_ARG))
                    .dataFetcher(new JDBCFetcher("location_shapes", "location_id"))
                    .build()
            )
            .build();

    // Represents rows from shapes.txt
    public static final GraphQLObjectType shapePointType = newObject().name("shapePoint")
            .field(MapFetcher.field("shape_id"))
            .field(MapFetcher.field("shape_dist_traveled", GraphQLFloat))
            .field(MapFetcher.field("shape_pt_lat", GraphQLFloat))
            .field(MapFetcher.field("shape_pt_lon", GraphQLFloat))
            .field(MapFetcher.field("shape_pt_sequence", GraphQLInt))
            .field(MapFetcher.field("point_type", GraphQLInt))
            .build();

    // Represents a set of rows from shapes.txt joined by shape_id
    public static final GraphQLObjectType shapeEncodedPolylineType = newObject().name("shapeEncodedPolyline")
        .field(string("shape_id"))
        .field(string("polyline"))
        .build();


    // Represents rows from frequencies.txt
    public static final GraphQLObjectType frequencyType =  newObject().name("frequency")
            .field(MapFetcher.field("trip_id"))
            .field(MapFetcher.field("start_time", GraphQLInt))
            .field(MapFetcher.field("end_time", GraphQLInt))
            .field(MapFetcher.field("headway_secs", GraphQLInt))
            .field(MapFetcher.field("exact_times", GraphQLInt))
            .build();

    // Represents rows from trips.txt
    public static final GraphQLObjectType tripType = newObject()
            .name("trip")
            .field(MapFetcher.field("id", GraphQLInt))
            .field(MapFetcher.field("trip_id"))
            .field(MapFetcher.field("trip_headsign"))
            .field(MapFetcher.field("trip_short_name"))
            .field(MapFetcher.field("block_id"))
            .field(MapFetcher.field("direction_id", GraphQLInt))
            .field(MapFetcher.field("route_id"))
            .field(MapFetcher.field("service_id"))
            .field(MapFetcher.field("wheelchair_accessible", GraphQLInt))
            .field(MapFetcher.field("bikes_allowed", GraphQLInt))
            .field(MapFetcher.field("shape_id"))
            .field(MapFetcher.field("pattern_id"))
            .field(newFieldDefinition()
                    .name("stop_times")
                    // forward reference to the as yet undefined stopTimeType (must be defined
                    // after tripType)
                    .type(new GraphQLList(new GraphQLTypeReference("stopTime")))
                    // FIXME Update JDBCFetcher to have noLimit boolean for fetchers on "naturally"
                    //  nested types (i.e., nested types that typically would only be nested under
                    //  another entity and only make sense with the entire set -- fares -> fare
                    //  rules, trips -> stop times, patterns -> pattern stops/shapes)
                    .argument(intArg(LIMIT_ARG))
                    .dataFetcher(new JDBCFetcher(
                            "stop_times",
                            "trip_id",
                            "stop_sequence",
                            false))
                    .build()
            )
            .field(newFieldDefinition()
                    .name("frequencies")
                    // forward reference to the as yet undefined stopTimeType (must be defined after tripType)
                    .type(new GraphQLList(frequencyType))
                    // FIXME Update JDBCFetcher to have noLimit boolean for fetchers on "naturally" nested types
                    // (i.e., nested types that typically would only be nested under another entity and only make sense
                    // with the entire set -- fares -> fare rules, trips -> stop times, patterns -> pattern stops/shapes)
                    .argument(intArg(LIMIT_ARG))
                    .dataFetcher(new JDBCFetcher("frequencies", "trip_id"))
                    .build()
            )
            // TODO should this be included in the query?
            .field(newFieldDefinition()
                    .name("shape")
                    .type(new GraphQLList(shapePointType))
                    .dataFetcher(new JDBCFetcher("shapes", "shape_id"))
                    .build())
//            // some pseudo-fields to reduce the amount of data that has to be fetched over GraphQL to summarize
//            .field(newFieldDefinition()
//                    .name("start_time")
//                    .type(GraphQLInt)
//                    .dataFetcher(TripDataFetcher::getStartTime)
//                    .build()
//            )
//            .field(newFieldDefinition()
//                    .name("duration")
//                    .type(GraphQLInt)
//                    .dataFetcher(TripDataFetcher::getDuration)
//                    .build()
//            )
            .build();


    // Represents rows from stop_times.txt
    public static final GraphQLObjectType stopTimeType = newObject().name("stopTime")
            .field(MapFetcher.field("trip_id"))
            .field(MapFetcher.field("stop_id"))
            .field(MapFetcher.field("stop_sequence", GraphQLInt))
            .field(MapFetcher.field("arrival_time", GraphQLInt))
            .field(MapFetcher.field("departure_time", GraphQLInt))
            .field(MapFetcher.field("stop_headsign"))
            .field(MapFetcher.field("timepoint", GraphQLInt))
            .field(MapFetcher.field("drop_off_type", GraphQLInt))
            .field(MapFetcher.field("pickup_type", GraphQLInt))
            .field(MapFetcher.field("continuous_drop_off", GraphQLInt))
            .field(MapFetcher.field("continuous_pickup", GraphQLInt))
            .field(MapFetcher.field("shape_dist_traveled", GraphQLFloat))
            // Additional GTFS Flex booking rule fields.
            .field(MapFetcher.field("pickup_booking_rule_id"))
            .field(MapFetcher.field("drop_off_booking_rule_id"))
<<<<<<< HEAD
            // Additional GTFS Flex location groups and locations fields
            .field(MapFetcher.field("start_pickup_drop_off_window", GraphQLInt))
            .field(MapFetcher.field("end_pickup_drop_off_window", GraphQLInt))
=======
            // Additional GTFS Flex fields.
            .field(MapFetcher.field("start_pickup_dropoff_window", GraphQLInt))
            .field(MapFetcher.field("end_pickup_dropoff_window", GraphQLInt))
>>>>>>> df937fd0
            .field(MapFetcher.field("mean_duration_factor", GraphQLFloat))
            .field(MapFetcher.field("mean_duration_offset", GraphQLFloat))
            .field(MapFetcher.field("safe_duration_factor", GraphQLFloat))
            .field(MapFetcher.field("safe_duration_offset", GraphQLFloat))
            .build();

    // Represents rows from attributions.txt
    public static final GraphQLObjectType attributionsType = newObject().name("attributions")
        .field(MapFetcher.field("attribution_id"))
        .field(MapFetcher.field("agency_id"))
        .field(MapFetcher.field("route_id"))
        .field(MapFetcher.field("trip_id"))
        .field(MapFetcher.field("organization_name"))
        .field(MapFetcher.field("is_producer", GraphQLInt))
        .field(MapFetcher.field("is_operator", GraphQLInt))
        .field(MapFetcher.field("is_authority", GraphQLInt))
        .field(MapFetcher.field("attribution_url"))
        .field(MapFetcher.field("attribution_email"))
        .field(MapFetcher.field("attribution_phone"))
        .build();

    // Represents rows from translations.txt
    public static final GraphQLObjectType translationsType = newObject().name("translations")
        .field(MapFetcher.field("table_name"))
        .field(MapFetcher.field("field_name"))
        .field(MapFetcher.field("language"))
        .field(MapFetcher.field("translation"))
        .field(MapFetcher.field("record_id"))
        .field(MapFetcher.field("record_sub_id"))
        .field(MapFetcher.field("field_value"))
        .build();

    // Represents rows from routes.txt
    public static final GraphQLObjectType routeType = newObject().name("route")
            .description("A line from a GTFS routes.txt table")
            .field(MapFetcher.field("id", GraphQLInt))
            .field(MapFetcher.field("agency_id"))
            .field(MapFetcher.field("route_id"))
            .field(MapFetcher.field("route_short_name"))
            .field(MapFetcher.field("route_long_name"))
            .field(MapFetcher.field("route_desc"))
            .field(MapFetcher.field("route_url"))
            .field(MapFetcher.field("route_branding_url"))
            .field(MapFetcher.field("continuous_drop_off", GraphQLInt))
            .field(MapFetcher.field("continuous_pickup", GraphQLInt))
            .field(MapFetcher.field("route_type", GraphQLInt))
            .field(MapFetcher.field("route_color"))
            .field(MapFetcher.field("route_text_color"))
            // FIXME ˇˇ Editor fields that should perhaps be moved elsewhere.
            .field(MapFetcher.field("wheelchair_accessible"))
            .field(MapFetcher.field("publicly_visible", GraphQLInt))
            .field(MapFetcher.field("status", GraphQLInt))
            .field(MapFetcher.field("route_sort_order"))
            // FIXME ^^
            .field(RowCountFetcher.field("trip_count", "trips", "route_id"))
            .field(RowCountFetcher.field("pattern_count", "patterns", "route_id"))
            .field(newFieldDefinition()
                    .name("stops")
                    .description("GTFS stop entities that the route serves")
                    // Field type should be equivalent to the final JDBCFetcher table type.
                    .type(new GraphQLList(new GraphQLTypeReference("stop")))
                    // We scope to a single feed namespace, otherwise GTFS entity IDs are ambiguous.
                    .argument(stringArg("namespace"))
                    .argument(stringArg(SEARCH_ARG))
                    .argument(intArg(LIMIT_ARG))
                    // We allow querying only for a single stop, otherwise result processing can take a long time (lots
                    // of join queries).
                    .argument(stringArg("route_id"))
                    .dataFetcher(new NestedJDBCFetcher(
                            // If it is not possible to join across all fetches (e.g. no matching id) an empty array
                            // will be returned.
                            new JDBCFetcher("patterns", "route_id", null, false),
                            new JDBCFetcher("pattern_stops", "pattern_id", null, false),
                            new JDBCFetcher("pattern_locations", "pattern_id", null, false),
                            new JDBCFetcher("pattern_stop_areas", "pattern_id", null, false),
                            new JDBCFetcher("stops", "stop_id")))
                    .build())
            .field(newFieldDefinition()
                    .type(new GraphQLList(tripType))
                    .name("trips")
                    .argument(multiStringArg("trip_id"))
                    // FIXME Update JDBCFetcher to have noLimit boolean for fetchers on "naturally" nested types
                    // (i.e., nested types that typically would only be nested under another entity and only make sense
                    // with the entire set -- fares -> fare rules, trips -> stop times, patterns -> pattern stops/shapes)
                    .argument(intArg(LIMIT_ARG))
                    .argument(stringArg(DATE_ARG))
                    .argument(intArg(FROM_ARG))
                    .argument(intArg(TO_ARG))
                    .dataFetcher(new JDBCFetcher("trips", "route_id"))
                    .build()
            )
            .field(newFieldDefinition()
                    .type(new GraphQLList(new GraphQLTypeReference("pattern")))
                    .name("patterns")
                    .argument(intArg(LIMIT_ARG))
                    .argument(multiStringArg("pattern_id"))
                    .dataFetcher(new JDBCFetcher("patterns", "route_id"))
                    .build()
            )
            .field(RowCountFetcher.field("count", "routes"))
            .build();

    // Represents rows from stops.txt
    // Contains a reference to stopTimeType and routeType
    public static final GraphQLObjectType stopType = newObject().name("stop")
            .description("A GTFS stop object")
            .field(MapFetcher.field("id", GraphQLInt))
            .field(MapFetcher.field("stop_id"))
            .field(MapFetcher.field("stop_name"))
            .field(MapFetcher.field("stop_code"))
            .field(MapFetcher.field("stop_desc"))
            .field(MapFetcher.field("stop_lon", GraphQLFloat))
            .field(MapFetcher.field("stop_lat", GraphQLFloat))
            .field(MapFetcher.field("zone_id"))
            .field(MapFetcher.field("stop_url"))
            .field(MapFetcher.field("stop_timezone"))
            .field(MapFetcher.field("parent_station"))
            .field(MapFetcher.field("platform_code"))
            .field(MapFetcher.field("location_type", GraphQLInt))
            .field(MapFetcher.field("wheelchair_boarding", GraphQLInt))
            // Returns all stops that reference parent stop's stop_id
            .field(newFieldDefinition()
                    .name("child_stops")
                    .type(new GraphQLList(new GraphQLTypeReference("stop")))
                    .dataFetcher(new JDBCFetcher(
                        "stops",
                        "stop_id",
                        null,
                        false,
                        "parent_station"
                    ))
                    .build())
            .field(RowCountFetcher.field("stop_time_count", "stop_times", "stop_id"))
            .field(newFieldDefinition()
                    .name("patterns")
                    // Field type should be equivalent to the final JDBCFetcher table type.
                    .type(new GraphQLList(new GraphQLTypeReference("pattern")))
                    .argument(stringArg("namespace"))
                    .dataFetcher(new NestedJDBCFetcher(
                            // If it is not possible to join across all fetches (e.g. no matching id) an empty array
                            // will be returned.
                            new JDBCFetcher("pattern_stops", "stop_id", null, false),
                            new JDBCFetcher("patterns", "pattern_id"),
                            new JDBCFetcher("pattern_stop_areas", "area_id"),
                            new JDBCFetcher("pattern_locations", "location_id")))
                    .build())
            .field(newFieldDefinition()
                    .name("routes")
                    // Field type should be equivalent to the final JDBCFetcher table type.
                    .type(new GraphQLList(routeType))
                    .argument(stringArg("namespace"))
                    .argument(stringArg(SEARCH_ARG))
                    .argument(intArg(LIMIT_ARG))
                    .dataFetcher(new NestedJDBCFetcher(
                            // If it is not possible to join across all fetches (e.g. no matching id) an empty array
                            // will be returned.
                            new JDBCFetcher("pattern_stops", "stop_id", null, false),
                            new JDBCFetcher("pattern_locations", "location_id", null, false),
                            new JDBCFetcher("pattern_stop_areas", "area_id", null, false),
                            new JDBCFetcher("patterns", "pattern_id", null, false),
                            new JDBCFetcher("routes", "route_id")))
                    .build())
            .field(newFieldDefinition()
                    .name("stop_times")
                    // forward reference to the as yet undefined stopTimeType (must be defined after tripType)
                    .type(new GraphQLList(new GraphQLTypeReference("stopTime")))
                    // FIXME Update JDBCFetcher to have noLimit boolean for fetchers on "naturally" nested types
                    // (i.e., nested types that typically would only be nested under another entity and only make sense
                    // with the entire set -- fares -> fare rules, trips -> stop times, patterns -> pattern stops/shapes)
                    .argument(intArg(LIMIT_ARG))
                    .dataFetcher(new JDBCFetcher("stop_times", "stop_id", "stop_sequence", false)))
            // Flex locations location_group

            .build();

    /**
     * Represents each stop in a list of stops within a pattern.
     * We could return just a list of StopIDs within the pattern (a JSON array of strings) but
     * that structure would prevent us from joining tables and returning additional stop details
     * like lat and lon, or pickup and drop off types if we add those to the pattern signature.
     */
    public static final GraphQLObjectType patternStopType = newObject().name("patternStop")
            .field(MapFetcher.field("id", GraphQLInt))
            .field(MapFetcher.field("pattern_id"))
            .field(MapFetcher.field("stop_id"))
            .field(MapFetcher.field("drop_off_booking_rule_id"))
            .field(MapFetcher.field("pickup_booking_rule_id"))
            .field(MapFetcher.field("default_travel_time", GraphQLInt))
            .field(MapFetcher.field("default_dwell_time", GraphQLInt))
            .field(MapFetcher.field("shape_dist_traveled", GraphQLFloat))
            .field(MapFetcher.field("drop_off_type", GraphQLInt))
            .field(MapFetcher.field("pickup_type", GraphQLInt))
            .field(MapFetcher.field("stop_headsign"))
            .field(MapFetcher.field("continuous_drop_off", GraphQLInt))
            .field(MapFetcher.field("continuous_pickup", GraphQLInt))
            .field(MapFetcher.field("stop_sequence", GraphQLInt))
            .field(MapFetcher.field("timepoint", GraphQLInt))
            .field(MapFetcher.field("pickup_booking_rule_id"))
            .field(MapFetcher.field("drop_off_booking_rule_id"))
            // FIXME: This will only returns a list with one stop entity (unless there is a referential integrity issue)
            // Should this be modified to be an object, rather than a list?
            .field(newFieldDefinition()
                    .type(new GraphQLList(stopType))
                    .name("stop")
                    .dataFetcher(new JDBCFetcher("stops", "stop_id"))
                    .build()
            )
            .build();

    /**
     * Represents each stop in a list of locations within a pattern.
     * We could return just a list of LocationIDs within the pattern (a JSON array of strings) but
     * that structure would prevent us from joining tables and returning additional stop details
     * like lat and lon, or pickup and drop off types if we add those to the pattern signature.
     */
    public static final GraphQLObjectType patternLocationType = newObject().name("patternLocation")
            .field(MapFetcher.field("id", GraphQLInt))
            .field(MapFetcher.field("pattern_id"))
            .field(MapFetcher.field("location_id"))
            .field(MapFetcher.field("drop_off_booking_rule_id"))
            .field(MapFetcher.field("pickup_booking_rule_id"))
            .field(MapFetcher.field("drop_off_type", GraphQLInt))
            .field(MapFetcher.field("pickup_type", GraphQLInt))
            .field(MapFetcher.field("continuous_drop_off", GraphQLInt))
            .field(MapFetcher.field("continuous_pickup", GraphQLInt))
            .field(MapFetcher.field("stop_sequence", GraphQLInt))
            .field(MapFetcher.field("timepoint", GraphQLInt))
            .field(MapFetcher.field("stop_headsign"))
            .field(MapFetcher.field("pickup_booking_rule_id"))
            .field(MapFetcher.field("drop_off_booking_rule_id"))

            // Additional GTFS Flex fields.
            .field(MapFetcher.field("flex_default_travel_time", GraphQLInt))
            .field(MapFetcher.field("flex_default_zone_time", GraphQLInt))
            .field(MapFetcher.field("mean_duration_factor", GraphQLFloat))
            .field(MapFetcher.field("mean_duration_offset", GraphQLFloat))
            .field(MapFetcher.field("safe_duration_factor", GraphQLFloat))
            .field(MapFetcher.field("safe_duration_offset", GraphQLFloat))
            // FIXME: This will only returns a list with one stop entity (unless there is a referential integrity issue)
            // Should this be modified to be an object, rather than a list?
            .field(newFieldDefinition()
                    .type(new GraphQLList(locationsType))
                    .name("location")
                    .dataFetcher(new JDBCFetcher("locations", "location_id"))
                    .build()
            )
            .build();

<<<<<<< HEAD

    /**
     * Represents each stop in a list of locations within a pattern.
     * We could return just a list of LocationIDs within the pattern (a JSON array of strings) but
     * that structure would prevent us from joining tables and returning additional stop details
     * like lat and lon, or pickup and drop off types if we add those to the pattern signature.
     */
    public static final GraphQLObjectType patternLocationGroupType = newObject().name("patternLocationGroup")
=======
    public static final GraphQLObjectType patternStopAreaType = newObject().name("patternStopArea")
>>>>>>> df937fd0
            .field(MapFetcher.field("id", GraphQLInt))
            .field(MapFetcher.field("pattern_id"))
            .field(MapFetcher.field("area_id"))
            .field(MapFetcher.field("drop_off_booking_rule_id"))
            .field(MapFetcher.field("pickup_booking_rule_id"))
            .field(MapFetcher.field("drop_off_type", GraphQLInt))
            .field(MapFetcher.field("pickup_type", GraphQLInt))
            .field(MapFetcher.field("continuous_drop_off", GraphQLInt))
            .field(MapFetcher.field("continuous_pickup", GraphQLInt))
            .field(MapFetcher.field("stop_sequence", GraphQLInt))
            .field(MapFetcher.field("timepoint", GraphQLInt))
            .field(MapFetcher.field("stop_headsign"))
            .field(MapFetcher.field("pickup_booking_rule_id"))
            .field(MapFetcher.field("drop_off_booking_rule_id"))

            // Additional GTFS Flex fields.
            .field(MapFetcher.field("flex_default_travel_time", GraphQLInt))
            .field(MapFetcher.field("flex_default_zone_time", GraphQLInt))
            .field(MapFetcher.field("mean_duration_factor", GraphQLFloat))
            .field(MapFetcher.field("mean_duration_offset", GraphQLFloat))
            .field(MapFetcher.field("safe_duration_factor", GraphQLFloat))
            .field(MapFetcher.field("safe_duration_offset", GraphQLFloat))
            // FIXME: This will only returns a list with one stop entity (unless there is a referential integrity issue)
            // Should this be modified to be an object, rather than a list?
            .field(newFieldDefinition()
                    .type(new GraphQLList(stopAreaType))
                    .name("stop_areas")
                    .dataFetcher(new JDBCFetcher("stop_areas", "area_id"))
                    .build()
            )
            .build();

    /**
     * The GraphQL API type representing entries in the table of errors encountered while loading or validating a feed.
     */
    public static GraphQLObjectType validationErrorType = newObject().name("validationError")
            .description("An error detected when loading or validating a feed.")
            .field(MapFetcher.field("error_id", GraphQLInt))
            .field(MapFetcher.field("error_type"))
            .field(MapFetcher.field("entity_type"))
            // FIXME: change to id?
            .field(MapFetcher.field("line_number", GraphQLInt))
            .field(MapFetcher.field("entity_id"))
            .field(MapFetcher.field("entity_sequence", GraphQLInt))
            .field(MapFetcher.field("bad_value"))
            .build();

    /**
     * The GraphQL API type representing counts of rows in the various GTFS tables.
     * The context here for fetching subfields is the feedType. A special dataFetcher is used to pass that identical
     * context down.
     */
    public static GraphQLObjectType rowCountsType = newObject().name("rowCounts")
            .description("Counts of rows in the various GTFS tables.")
            .field(RowCountFetcher.field("stops"))
            .field(RowCountFetcher.field("trips"))
            .field(RowCountFetcher.field("routes"))
            .field(RowCountFetcher.field("stop_times"))
            .field(RowCountFetcher.field("agency"))
            .field(RowCountFetcher.field("calendar"))
            .field(RowCountFetcher.field("calendar_dates"))
            .field(RowCountFetcher.field("errors"))
            .build();

    public static GraphQLObjectType tripGroupCountType = newObject().name("tripGroupCount")
            .description("")
            .field(RowCountFetcher.groupedField("trips", "service_id"))
            .field(RowCountFetcher.groupedField("trips", "route_id"))
            .field(RowCountFetcher.groupedField("trips", "pattern_id"))
            .build();

    /**
     * GraphQL does not have a type for arbitrary maps (String -> X). Such maps must be expressed as a list of
     * key-value pairs. This is probably intended to protect us from ourselves (sending untyped data) but it just
     * leads to silly workarounds like this.
     */
    public static GraphQLObjectType errorCountType = newObject().name("errorCount")
            .description("Quantity of validation errors of a specific type.")
            .field(string("type"))
            .field(intt("count"))
            .field(string("message"))
            .field(string("priority"))
            .build();

    /**
     * The GraphQL API type representing a unique sequence of stops on a route. This is used to group trips together.
     */
    public static final GraphQLObjectType patternType = newObject().name("pattern")
            .description("A sequence of stops that characterizes a set of trips on a single route.")
            .field(MapFetcher.field("id", GraphQLInt))
            .field(MapFetcher.field("pattern_id"))
            .field(MapFetcher.field("shape_id"))
            .field(MapFetcher.field("route_id"))
            // FIXME: Fields directly below are editor-specific. Move somewhere else?
            .field(MapFetcher.field("direction_id", GraphQLInt))
            .field(MapFetcher.field("use_frequency", GraphQLInt))
            .field(MapFetcher.field("name"))
            .field(newFieldDefinition()
                    .name("shape")
                    .type(new GraphQLList(shapePointType))
                    // FIXME Update JDBCFetcher to have noLimit boolean for fetchers on "naturally" nested types
                    // (i.e., nested types that typically would only be nested under another entity and only make sense
                    // with the entire set -- fares -> fare rules, trips -> stop times, patterns -> pattern stops/shapes)
                    .argument(intArg(LIMIT_ARG))
                    .dataFetcher(new JDBCFetcher("shapes",
                            "shape_id",
                            "shape_pt_sequence",
                            false))
                    .build())
            .field(RowCountFetcher.field("trip_count", "trips", "pattern_id"))
            .field(newFieldDefinition()
                .name("pattern_stops")
                .type(new GraphQLList(patternStopType))
                // FIXME Update JDBCFetcher to have noLimit boolean for fetchers on "naturally" nested types
                // (i.e., nested types that typically would only be nested under another entity and only make sense
                // with the entire set -- fares -> fare rules, trips -> stop times, patterns -> pattern stops/shapes)
                .argument(intArg(LIMIT_ARG))
                .dataFetcher(new JDBCFetcher("pattern_stops",
                        "pattern_id",
                        "stop_sequence",
                        false))
                .build())
            .field(newFieldDefinition()
                    .name("pattern_locations")
                    .type(new GraphQLList(patternLocationType))
                    // FIXME Update JDBCFetcher to have noLimit boolean for fetchers on "naturally" nested types
                    // (i.e., nested types that typically would only be nested under another entity and only make sense
                    // with the entire set -- fares -> fare rules, trips -> stop times, patterns -> pattern stops/shapes)
                    .argument(intArg(LIMIT_ARG))
                    .dataFetcher(new JDBCFetcher("pattern_locations",
                            "pattern_id",
                            "stop_sequence",
                            false))
                    .build())
            .field(newFieldDefinition()
                    .name("pattern_stop_areas")
                    .type(new GraphQLList(patternStopAreaType))
                    // FIXME Update JDBCFetcher to have noLimit boolean for fetchers on "naturally" nested types
                    // (i.e., nested types that typically would only be nested under another entity and only make sense
                    // with the entire set -- fares -> fare rules, trips -> stop times, patterns -> pattern stops/shapes)
                    .argument(intArg(LIMIT_ARG))
                    .dataFetcher(new JDBCFetcher("pattern_stop_areas",
                            "pattern_id",
                            "stop_sequence",
                            false))
                    .build())
            .field(newFieldDefinition()
                .name("stops")
                .description("GTFS stop entities that the pattern serves")
                // Field type should be equivalent to the final JDBCFetcher table type.
                .type(new GraphQLList(stopType))
                // We scope to a single feed namespace, otherwise GTFS entity IDs are ambiguous.
                .argument(stringArg("namespace"))
                .argument(intArg(LIMIT_ARG))
                // We allow querying only for a single stop, otherwise result processing can take a long time (lots
                // of join queries).
                .argument(stringArg("pattern_id"))
                .dataFetcher(new NestedJDBCFetcher(
                        // If it is not possible to join across all fetches (e.g. no matching id) an empty array
                        // will be returned.
                        new JDBCFetcher("pattern_stops", "pattern_id", null, false),
                        new JDBCFetcher("pattern_locations", "location_id", null, false),
                        new JDBCFetcher("pattern_stop_areas", "area_id", null, false),
                        new JDBCFetcher("stops", "stop_id")))
                .build())
            .field(newFieldDefinition()
                .name("trips")
                .type(new GraphQLList(tripType))
                // FIXME Update JDBCFetcher to have noLimit boolean for fetchers on "naturally" nested types
                // (i.e., nested types that typically would only be nested under another entity and only make sense
                // with the entire set -- fares -> fare rules, trips -> stop times, patterns -> pattern stops/shapes)
                .argument(intArg(LIMIT_ARG))
                .argument(stringArg(DATE_ARG))
                .argument(intArg(FROM_ARG))
                .argument(intArg(TO_ARG))
                .argument(multiStringArg("service_id"))
                .dataFetcher(new JDBCFetcher("trips", "pattern_id"))
                .build())
            // FIXME This is a singleton array because the JdbcFetcher currently only works with one-to-many joins.
            .field(newFieldDefinition()
                .name("route")
                // Field type should be equivalent to the final JDBCFetcher table type.
                .type(new GraphQLList(routeType))
                .argument(stringArg("namespace"))
                .dataFetcher(new JDBCFetcher("routes", "route_id"))
                .build())
            .build();

    /**
     * Durations that a service runs on each mode of transport (route_type).
     */
    public static final GraphQLObjectType serviceDurationType = newObject().name("serviceDuration")
            .field(MapFetcher.field("route_type", GraphQLInt))
            .field(MapFetcher.field("duration_seconds", GraphQLInt))
            .build();

    /**
     * The GraphQL API type representing a service (a service_id attached to trips to say they run on certain days).
     */
    public static GraphQLObjectType serviceType = newObject().name("service")
            .description("A group of trips that all run together on certain days.")
            .field(MapFetcher.field("service_id"))
            .field(MapFetcher.field("n_days_active"))
            .field(MapFetcher.field("duration_seconds"))
            .field(newFieldDefinition()
                    .name("dates")
                    // FIXME Update JDBCFetcher to have noLimit boolean for fetchers on "naturally" nested types
                    // (i.e., nested types that typically would only be nested under another entity and only make sense
                    // with the entire set -- fares -> fare rules, trips -> stop times, patterns -> pattern stops/shapes)
                    .type(new GraphQLList(GraphQLString))
                    .dataFetcher(new SQLColumnFetcher<String>("service_dates", "service_id", "service_date"))
                    .build())
            .field(newFieldDefinition()
                    .name("trips")
                    // FIXME Update JDBCFetcher to have noLimit boolean for fetchers on "naturally" nested types
                    // (i.e., nested types that typically would only be nested under another entity and only make sense
                    // with the entire set -- fares -> fare rules, trips -> stop times, patterns -> pattern stops/shapes)
                    .type(new GraphQLList(tripType))
                    .dataFetcher(new JDBCFetcher("trips", "service_id"))
                    .build())
            .field(newFieldDefinition()
                    .name("durations")
                    .type(new GraphQLList(serviceDurationType))
                    .dataFetcher(new JDBCFetcher("service_durations", "service_id"))
                    .build())
            .build();

    /**
     * The GraphQL API type representing entries in the top-level table listing all the feeds imported into a gtfs-api
     * database, and with sub-fields for each table of GTFS entities within a single feed.
     */
    public static final GraphQLObjectType feedType = newObject().name("feedVersion")
            // First, the fields present in the top level table.
            .field(MapFetcher.field("namespace"))
            .field(MapFetcher.field("feed_id"))
            .field(MapFetcher.field("feed_version"))
            .field(MapFetcher.field("md5"))
            .field(MapFetcher.field("sha1"))
            .field(MapFetcher.field("filename"))
            .field(MapFetcher.field("loaded_date"))
            .field(MapFetcher.field("snapshot_of"))
            // A field containing row counts for every table.
            .field(newFieldDefinition()
                    .name("row_counts")
                    .type(rowCountsType)
                    .dataFetcher(new SourceObjectFetcher())
                    .build())
            .field(newFieldDefinition()
                    .name("trip_counts")
                    .type(tripGroupCountType)
                    .dataFetcher(new SourceObjectFetcher())
                    .build())
            // A field containing counts for each type of error independently.
            .field(newFieldDefinition()
                    .name("error_counts")
                    .type(new GraphQLList(errorCountType))
                    .dataFetcher(new ErrorCountFetcher())
                    .build())
            // A field for the errors themselves.
            .field(newFieldDefinition()
                    .name("errors")
                    .type(new GraphQLList(validationErrorType))
                    .argument(stringArg("namespace"))
                    .argument(multiStringArg("error_type"))
                    .argument(intArg(LIMIT_ARG))
                    .argument(intArg(OFFSET_ARG))
                    .dataFetcher(new JDBCFetcher("errors"))
                    .build()
            )
            // A field containing the feed info table.
            .field(newFieldDefinition()
                    .name("feed_info")
                    .type(new GraphQLList(feedInfoType))
                    // FIXME: These arguments really don't make sense for feed info, but in order to create generic
                    // fetches on the client-side they have been included here.
                    .argument(intArg(ID_ARG))
                    .argument(intArg(LIMIT_ARG))
                    .argument(intArg(OFFSET_ARG))
                    // DataFetchers can either be class instances implementing the interface, or a static function reference
                    .dataFetcher(new JDBCFetcher("feed_info"))
                    .build())
            // A field containing all the unique stop sequences (patterns) in this feed.
            .field(newFieldDefinition()
                    .name("patterns")
                    .type(new GraphQLList(patternType))
                    .argument(intArg(ID_ARG))
                    .argument(intArg(LIMIT_ARG))
                    .argument(intArg(OFFSET_ARG))
                    .argument(floatArg(MIN_LAT))
                    .argument(floatArg(MIN_LON))
                    .argument(floatArg(MAX_LAT))
                    .argument(floatArg(MAX_LON))
                    .argument(multiStringArg("pattern_id"))
                    // DataFetchers can either be class instances implementing the interface, or a static function reference
                    .dataFetcher(new JDBCFetcher("patterns"))
                    .build())
            .field(newFieldDefinition()
                .name("shapes_as_polylines")
                .type(new GraphQLList(shapeEncodedPolylineType))
                // DataFetchers can either be class instances implementing the interface, or a static function reference
                .dataFetcher(new PolylineFetcher())
                .build())
            // Then the fields for the sub-tables within the feed (loaded directly from GTFS).
            .field(newFieldDefinition()
                    .name("agency")
                    .type(new GraphQLList(GraphQLGtfsSchema.agencyType))
                    .argument(stringArg("namespace")) // FIXME maybe these nested namespace arguments are not doing anything.
                    .argument(multiStringArg("agency_id"))
                    .argument(intArg(ID_ARG))
                    .argument(intArg(LIMIT_ARG))
                    .argument(intArg(OFFSET_ARG))
                    .dataFetcher(new JDBCFetcher("agency"))
                    .build()
            )
            .field(newFieldDefinition()
                    .name("areas")
                    .type(new GraphQLList(GraphQLGtfsSchema.areaType))
                    .argument(stringArg("namespace")) // FIXME maybe these nested namespace arguments are not doing anything.
                    .argument(multiStringArg("area_id"))
                    .argument(intArg(ID_ARG))
                    .argument(intArg(LIMIT_ARG))
                    .argument(intArg(OFFSET_ARG))
                    .dataFetcher(new JDBCFetcher(Table.AREA.name))
                    .build()
            )
            .field(newFieldDefinition()
                    .name("booking_rules")
                    .type(new GraphQLList(GraphQLGtfsSchema.bookingRulesType))
                    .argument(stringArg("namespace")) // FIXME maybe these nested namespace arguments are not doing anything.
                    .argument(multiStringArg("booking_rule_id"))
                    .argument(intArg(ID_ARG))
                    .argument(intArg(LIMIT_ARG))
                    .argument(intArg(OFFSET_ARG))
                    .dataFetcher(new JDBCFetcher(Table.BOOKING_RULES.name))
                    .build()
            )
            .field(newFieldDefinition()
                    .name("locations")
                    .type(new GraphQLList(GraphQLGtfsSchema.locationsType))
                    .argument(stringArg("namespace")) // FIXME maybe these nested namespace arguments are not doing anything.
                    .argument(multiStringArg("location_id"))
                    .argument(intArg(ID_ARG))
                    .argument(intArg(LIMIT_ARG))
                    .argument(intArg(OFFSET_ARG))
                    .dataFetcher(new JDBCFetcher(Table.LOCATIONS.name))
                    .build()
            )
            .field(newFieldDefinition()
                    .name("calendar")
                    .type(new GraphQLList(GraphQLGtfsSchema.calendarType))
                    .argument(stringArg("namespace")) // FIXME maybe these nested namespace arguments are not doing anything.
                    .argument(multiStringArg("service_id"))
                    .argument(intArg(ID_ARG))
                    .argument(intArg(LIMIT_ARG))
                    .argument(intArg(OFFSET_ARG))
                    .dataFetcher(new JDBCFetcher("calendar"))
                    .build()
            )
            .field(newFieldDefinition()
                    .name("fares")
                    .type(new GraphQLList(GraphQLGtfsSchema.fareType))
                    .argument(stringArg("namespace")) // FIXME maybe these nested namespace arguments are not doing anything.
                    .argument(multiStringArg("fare_id"))
                    .argument(intArg(ID_ARG))
                    .argument(intArg(LIMIT_ARG))
                    .argument(intArg(OFFSET_ARG))
                    .dataFetcher(new JDBCFetcher("fare_attributes"))
                    .build()
            )
            .field(newFieldDefinition()
                .name("location_shapes")
                .type(new GraphQLList(GraphQLGtfsSchema.locationShapeType))
                .argument(stringArg("namespace")) // FIXME maybe these nested namespace arguments are not doing anything.
                .argument(multiStringArg("shape_id"))
                .argument(intArg(ID_ARG))
                .argument(intArg(LIMIT_ARG))
                .argument(intArg(OFFSET_ARG))
                .dataFetcher(new JDBCFetcher(Table.LOCATION_SHAPES.name))
                .build()
            )
            .field(newFieldDefinition()
                    .name("routes")
                    .type(new GraphQLList(GraphQLGtfsSchema.routeType))
                    .argument(stringArg("namespace"))
                    .argument(multiStringArg("route_id"))
                    .argument(stringArg(SEARCH_ARG))
                    .argument(intArg(ID_ARG))
                    .argument(intArg(LIMIT_ARG))
                    .argument(intArg(OFFSET_ARG))
                    .dataFetcher(new JDBCFetcher("routes"))
                    .build()
            )
            .field(newFieldDefinition()
                .name("stop_areas")
                .type(new GraphQLList(GraphQLGtfsSchema.stopAreaType))
                .argument(stringArg("namespace")) // FIXME maybe these nested namespace arguments are not doing anything.
                .argument(multiStringArg("area_id"))
                .argument(intArg(ID_ARG))
                .argument(intArg(LIMIT_ARG))
                .argument(intArg(OFFSET_ARG))
                .dataFetcher(new JDBCFetcher(Table.STOP_AREAS.name))
                .build()
            )
            .field(newFieldDefinition()
                    .name("stops")
                    .type(new GraphQLList(GraphQLGtfsSchema.stopType))
                    .argument(stringArg("namespace")) // FIXME maybe these nested namespace arguments are not doing anything.
                    .argument(multiStringArg("stop_id"))
                    .argument(multiStringArg("pattern_id"))
                    .argument(floatArg(MIN_LAT))
                    .argument(floatArg(MIN_LON))
                    .argument(floatArg(MAX_LAT))
                    .argument(floatArg(MAX_LON))
                    .argument(stringArg(SEARCH_ARG))
                    .argument(intArg(ID_ARG))
                    .argument(intArg(LIMIT_ARG))
                    .argument(intArg(OFFSET_ARG))
                    .dataFetcher(new JDBCFetcher("stops"))
                    .build()
            )
            .field(newFieldDefinition()
                    .name("trips")
                    .type(new GraphQLList(GraphQLGtfsSchema.tripType))
                    .argument(stringArg("namespace"))
                    .argument(multiStringArg("trip_id"))
                    .argument(multiStringArg("route_id"))
                    .argument(intArg(ID_ARG))
                    .argument(intArg(LIMIT_ARG))
                    .argument(stringArg(DATE_ARG))
                    .argument(intArg(FROM_ARG))
                    .argument(intArg(TO_ARG))
                    .argument(intArg(OFFSET_ARG))
                    .dataFetcher(new JDBCFetcher("trips"))
                    .build()
            )
            .field(newFieldDefinition()
                    .name("schedule_exceptions")
                    .type(new GraphQLList(GraphQLGtfsSchema.scheduleExceptionType))
                    .argument(stringArg("namespace"))
                    .argument(intArg(ID_ARG))
                    .argument(intArg(LIMIT_ARG))
                    .argument(intArg(OFFSET_ARG))
                    .dataFetcher(new JDBCFetcher("schedule_exceptions"))
                    .build()
            )
            .field(newFieldDefinition()
                    .name("stop_times")
                    .type(new GraphQLList(GraphQLGtfsSchema.stopTimeType))
                    .argument(stringArg("namespace"))
                    .argument(intArg(LIMIT_ARG))
                    .argument(intArg(OFFSET_ARG))
                    .dataFetcher(new JDBCFetcher("stop_times"))
                    .build()
            )
            .field(newFieldDefinition()
                    .name("services")
                    .argument(multiStringArg("service_id"))
                    .type(new GraphQLList(GraphQLGtfsSchema.serviceType))
                    .argument(intArg(LIMIT_ARG)) // Todo somehow autogenerate these JDBCFetcher builders to include standard params.
                    .argument(intArg(OFFSET_ARG))
                    .dataFetcher(new JDBCFetcher("services"))
                    .build()
            )
            .field(newFieldDefinition()
                .name("attributions")
                .type(new GraphQLList(GraphQLGtfsSchema.attributionsType))
                .argument(stringArg("namespace")) // FIXME maybe these nested namespace arguments are not doing anything.
                .argument(intArg(ID_ARG))
                .argument(intArg(LIMIT_ARG))
                .argument(intArg(OFFSET_ARG))
                .dataFetcher(new JDBCFetcher("attributions"))
                .build()
            )
            .field(newFieldDefinition()
                .name("translations")
                .type(new GraphQLList(GraphQLGtfsSchema.translationsType))
                .argument(stringArg("namespace")) // FIXME maybe these nested namespace arguments are not doing anything.
                .argument(intArg(ID_ARG))
                .argument(intArg(LIMIT_ARG))
                .argument(intArg(OFFSET_ARG))
                .dataFetcher(new JDBCFetcher("translations"))
                .build()
            )
            .build();

    /**
     * This is the top-level query - you must always specify a feed to fetch, and then some other things inside that feed.
     * TODO decide whether to call this feedVersion or feed within gtfs-lib context.
     */
    private static GraphQLObjectType feedQuery = newObject()
            .name("feedQuery")
            .field(newFieldDefinition()
                .name("feed")
                .type(feedType)
                // We scope to a single feed namespace, otherwise GTFS entity IDs are ambiguous.
                .argument(stringArg("namespace"))
                .dataFetcher(new FeedFetcher())
                .build()
            )
            .build();

    /**
     * A top-level query that returns all of the patterns that serve a given stop ID. This demonstrates the use of
     * NestedJDBCFetcher.
     */
//    private static GraphQLObjectType patternsForStopQuery = newObject()
//            .name("patternsForStopQuery")
//            .field(newFieldDefinition()
//                    .name("patternsForStop")
//                    // Field type should be equivalent to the final JDBCFetcher table type.
//                    .type(new GraphQLList(patternType))
//                    // We scope to a single feed namespace, otherwise GTFS entity IDs are ambiguous.
//                    .argument(stringArg("namespace"))
//                    // We allow querying only for a single stop, otherwise result processing can take a long time (lots
//                    // of join queries).
//                    .argument(stringArg("stop_id"))
//                    .dataFetcher(new NestedJDBCFetcher(
//                            new JDBCFetcher("pattern_stops", "stop_id"),
//                            new JDBCFetcher("patterns", "pattern_id")))
//                    .build())
//            .build();


    /**
     * This is the new schema as of July 2017, where all sub-entities are wrapped in a feed.
     * Because all of these fields are static (ugh) this must be declared after the feedQuery it references.
     */
    public static final GraphQLSchema feedBasedSchema = GraphQLSchema
            .newSchema()
            .query(feedQuery)
//            .query(patternsForStopQuery)
            .build();


    private static class StringCoercing implements Coercing {
        @Override
        public Object serialize(Object input) {
            String[] strings = new String[]{};
            try {
                strings = (String[])((Array) input).getArray();
//                if (strings == null) strings = new String[]{};
            } catch (SQLException e) {
                e.printStackTrace();
            }
            return strings;
        }

        @Override
        public Object parseValue(Object input) {
            return null;
        }

        @Override
        public Object parseLiteral(Object input) {
            return null;
        }
    }
}<|MERGE_RESOLUTION|>--- conflicted
+++ resolved
@@ -343,15 +343,9 @@
             // Additional GTFS Flex booking rule fields.
             .field(MapFetcher.field("pickup_booking_rule_id"))
             .field(MapFetcher.field("drop_off_booking_rule_id"))
-<<<<<<< HEAD
-            // Additional GTFS Flex location groups and locations fields
+            // Additional GTFS Flex fields.
             .field(MapFetcher.field("start_pickup_drop_off_window", GraphQLInt))
             .field(MapFetcher.field("end_pickup_drop_off_window", GraphQLInt))
-=======
-            // Additional GTFS Flex fields.
-            .field(MapFetcher.field("start_pickup_dropoff_window", GraphQLInt))
-            .field(MapFetcher.field("end_pickup_dropoff_window", GraphQLInt))
->>>>>>> df937fd0
             .field(MapFetcher.field("mean_duration_factor", GraphQLFloat))
             .field(MapFetcher.field("mean_duration_offset", GraphQLFloat))
             .field(MapFetcher.field("safe_duration_factor", GraphQLFloat))
@@ -600,18 +594,7 @@
             )
             .build();
 
-<<<<<<< HEAD
-
-    /**
-     * Represents each stop in a list of locations within a pattern.
-     * We could return just a list of LocationIDs within the pattern (a JSON array of strings) but
-     * that structure would prevent us from joining tables and returning additional stop details
-     * like lat and lon, or pickup and drop off types if we add those to the pattern signature.
-     */
-    public static final GraphQLObjectType patternLocationGroupType = newObject().name("patternLocationGroup")
-=======
     public static final GraphQLObjectType patternStopAreaType = newObject().name("patternStopArea")
->>>>>>> df937fd0
             .field(MapFetcher.field("id", GraphQLInt))
             .field(MapFetcher.field("pattern_id"))
             .field(MapFetcher.field("area_id"))
