package com.conveyal.gtfs;

import com.conveyal.gtfs.error.GTFSError;
import com.conveyal.gtfs.loader.FeedLoadResult;
import com.conveyal.gtfs.loader.JdbcGTFSFeedConverter;
import com.conveyal.gtfs.model.*;
import com.conveyal.gtfs.model.Calendar;
import com.conveyal.gtfs.validator.Validator;
<<<<<<< HEAD
import com.conveyal.gtfs.stats.FeedStats;
import com.conveyal.gtfs.util.Util;
=======
>>>>>>> a733ce1c
import com.conveyal.gtfs.validator.service.GeoUtils;
import com.google.common.collect.*;
import com.google.common.eventbus.EventBus;
import com.google.common.util.concurrent.ExecutionError;
<<<<<<< HEAD
import org.locationtech.jts.algorithm.ConvexHull;
import org.locationtech.jts.geom.*;
import org.locationtech.jts.index.strtree.STRtree;
import org.locationtech.jts.simplify.DouglasPeuckerSimplifier;
=======
import com.vividsolutions.jts.algorithm.ConvexHull;
import com.vividsolutions.jts.geom.*;
import com.vividsolutions.jts.index.strtree.STRtree;
import org.geotools.referencing.GeodeticCalculator;
>>>>>>> a733ce1c
import org.mapdb.BTreeMap;
import org.mapdb.DB;
import org.mapdb.DBMaker;
import org.mapdb.Fun;
import org.mapdb.Fun.Tuple2;
import org.mapdb.Serializer;
import org.slf4j.Logger;
import org.slf4j.LoggerFactory;

import javax.sql.DataSource;
import java.io.Closeable;
import java.io.File;
import java.io.FileOutputStream;
import java.io.IOError;
import java.io.IOException;
import java.io.OutputStream;
import java.time.format.DateTimeFormatter;
import java.util.*;
import java.util.concurrent.ConcurrentNavigableMap;
import java.util.concurrent.ExecutionException;
import java.util.concurrent.TimeUnit;
import java.util.stream.Collectors;
import java.util.stream.StreamSupport;
import java.util.zip.ZipEntry;
import java.util.zip.ZipFile;
import java.util.zip.ZipOutputStream;

/**
 * All entities must be from a single feed namespace.
 * Composed of several GTFSTables.
 */
public class GTFSFeed implements Cloneable, Closeable {

    private static final Logger LOG = LoggerFactory.getLogger(GTFSFeed.class);
    private static final DateTimeFormatter dateFormatter = DateTimeFormatter.ofPattern("yyyyMMdd");

    private DB db;

    public String feedId = null;

    // TODO make all of these Maps MapDBs so the entire GTFSFeed is persistent and uses constant memory

    /* Some of these should be multimaps since they don't have an obvious unique key. */
    public final Map<String, Agency> agency;
    public final Map<String, FeedInfo> feedInfo;
    // This is how you do a multimap in mapdb: https://github.com/jankotek/MapDB/blob/release-1.0/src/test/java/examples/MultiMap.java
    public final NavigableSet<Tuple2<String, Frequency>> frequencies;
    public final Map<String, Route> routes;
    public final Map<String, Stop> stops;
    public final Map<String, Transfer> transfers;
    public final BTreeMap<String, Trip> trips;

    public final Set<String> transitIds = new HashSet<>();
    /** CRC32 of the GTFS file this was loaded from */
    public long checksum;

    /* Map from 2-tuples of (shape_id, shape_pt_sequence) to shape points */
    public final ConcurrentNavigableMap<Tuple2<String, Integer>, ShapePoint> shape_points;

    /* Map from 2-tuples of (trip_id, stop_sequence) to stoptimes. */
    public final BTreeMap<Tuple2, StopTime> stop_times;

//    public final ConcurrentMap<String, Long> stopCountByStopTime;

    // TODO: Remove these indexes from GTFSFeed.
//    /* Map from stop (stop_id) to stopTimes tuples (trip_id, stop_sequence) */
//    public final NavigableSet<Tuple2<String, Tuple2>> stopStopTimeSet;
//    public final ConcurrentMap<String, Long> stopCountByStopTime;
//
//    public final NavigableSet<Tuple2<String, String>> tripsPerService;
//
//    public final NavigableSet<Tuple2<String, String>> servicesPerDate;

    /* A fare is a fare_attribute and all fare_rules that reference that fare_attribute. */
    public final Map<String, Fare> fares;

    /* A service is a calendar entry and all calendar_dates that modify that calendar entry. */
    public final BTreeMap<String, Service> services;

    /* A place to accumulate errors while the feed is loaded. Tolerate as many errors as possible and keep on loading. */
    public final NavigableSet<GTFSError> errors;

    /* Stops spatial index which gets built lazily by getSpatialIndex() */
    private transient STRtree spatialIndex;

    /* Convex hull of feed (based on stops) built lazily by getConvexHull() */
    private transient Polygon convexHull;

    /* Merged stop buffers polygon built lazily by getMergedBuffers() */
    private transient Geometry mergedBuffers;

    /* Create geometry factory to produce LineString geometries. */
    GeometryFactory gf = new GeometryFactory();

    /* Map routes to associated trip patterns. */
    // TODO: Hash Multimapping in guava (might need dependency).
    public final Map<String, Pattern> patterns;

    // TODO bind this to map above so that it is kept up to date automatically
    public final Map<String, String> tripPatternMap;
    private boolean loaded = false;

    /* A place to store an event bus that is passed through constructor. */
    public transient EventBus eventBus;

    /**
     * The order in which we load the tables is important for two reasons.
     * 1. We must load feed_info first so we know the feed ID before loading any other entities. This could be relaxed
     * by having entities point to the feed object rather than its ID String.
     * 2. Referenced entities must be loaded before any entities that reference them. This is because we check
     * referential integrity while the files are being loaded. This is done on the fly during loading because it allows
     * us to associate a line number with errors in objects that don't have any other clear identifier.
     *
     * Interestingly, all references are resolvable when tables are loaded in alphabetical order.
     */
    public void loadFromFile(ZipFile zip, String fid) throws Exception {
        if (this.loaded) throw new UnsupportedOperationException("Attempt to load GTFS into existing database");

        // NB we don't have a single CRC for the file, so we combine all the CRCs of the component files. NB we are not
        // simply summing the CRCs because CRCs are (I assume) uniformly randomly distributed throughout the width of a
        // long, so summing them is a convolution which moves towards a Gaussian with mean 0 (i.e. more concentrated
        // probability in the center), degrading the quality of the hash. Instead we XOR. Assuming each bit is independent,
        // this will yield a nice uniformly distributed result, because when combining two bits there is an equal
        // probability of any input, which means an equal probability of any output. At least I think that's all correct.
        // Repeated XOR is not commutative but zip.stream returns files in the order they are in the central directory
        // of the zip file, so that's not a problem.
        checksum = zip.stream().mapToLong(ZipEntry::getCrc).reduce((l1, l2) -> l1 ^ l2).getAsLong();

        db.getAtomicLong("checksum").set(checksum);

        new FeedInfo.Loader(this).loadTable(zip);
        // maybe we should just point to the feed object itself instead of its ID, and null out its stoptimes map after loading
        if (fid != null) {
            feedId = fid;
            LOG.info("Feed ID is undefined, pester maintainers to include a feed ID. Using file name {}.", feedId); // TODO log an error, ideally feeds should include a feedID
        }
        else if (feedId == null || feedId.isEmpty()) {
            feedId = new File(zip.getName()).getName().replaceAll("\\.zip$", "");
            LOG.info("Feed ID is undefined, pester maintainers to include a feed ID. Using file name {}.", feedId); // TODO log an error, ideally feeds should include a feedID
        }
        else {
            LOG.info("Feed ID is '{}'.", feedId);
        }

        db.getAtomicString("feed_id").set(feedId);

        new Agency.Loader(this).loadTable(zip);

        // calendars and calendar dates are joined into services. This means a lot of manipulating service objects as
        // they are loaded; since mapdb keys/values are immutable, load them in memory then copy them to MapDB once
        // we're done loading them
        Map<String, Service> serviceTable = new HashMap<>();
        new Calendar.Loader(this, serviceTable).loadTable(zip);
        new CalendarDate.Loader(this, serviceTable).loadTable(zip);
        this.services.putAll(serviceTable);
        serviceTable = null; // free memory

        // Same deal
        Map<String, Fare> fares = new HashMap<>();
        new FareAttribute.Loader(this, fares).loadTable(zip);
        new FareRule.Loader(this, fares).loadTable(zip);
        this.fares.putAll(fares);
        fares = null; // free memory

        new Route.Loader(this).loadTable(zip);
        new ShapePoint.Loader(this).loadTable(zip);
        new Stop.Loader(this).loadTable(zip);
        new Transfer.Loader(this).loadTable(zip);
        new Trip.Loader(this).loadTable(zip);
        new Frequency.Loader(this).loadTable(zip);
        new StopTime.Loader(this).loadTable(zip); // comment out this line for quick testing using NL feed
        LOG.info("{} errors", errors.size());
        for (GTFSError error : errors) {
            LOG.info("{}", error);
        }
        loaded = true;
    }

    public void loadFromFile(ZipFile zip) throws Exception {
        loadFromFile(zip, null);
    }

    public FeedLoadResult toSQL (DataSource dataSource) {
        JdbcGTFSFeedConverter converter = new JdbcGTFSFeedConverter(this, dataSource);
        return converter.loadTables();
    }

    public void toFile (String file) {
        try {
            File out = new File(file);
            OutputStream os = new FileOutputStream(out);
            ZipOutputStream zip = new ZipOutputStream(os);

            // write everything
            // TODO: shapes

            // don't write empty feed_info.txt
            if (!this.feedInfo.isEmpty()) new FeedInfo.Writer(this).writeTable(zip);

            new Agency.Writer(this).writeTable(zip);
            new Calendar.Writer(this).writeTable(zip);
            new CalendarDate.Writer(this).writeTable(zip);
            new FareAttribute.Writer(this).writeTable(zip);
            new FareRule.Writer(this).writeTable(zip);
            new Frequency.Writer(this).writeTable(zip);
            new Route.Writer(this).writeTable(zip);
            new Stop.Writer(this).writeTable(zip);
            new ShapePoint.Writer(this).writeTable(zip);
            new Transfer.Writer(this).writeTable(zip);
            new Trip.Writer(this).writeTable(zip);
            new StopTime.Writer(this).writeTable(zip);

            zip.close();

            LOG.info("GTFS file written");
        } catch (Exception e) {
            LOG.error("Error saving GTFS: {}", e.getMessage());
            throw new RuntimeException(e);
        }
    }

    public void validate (boolean repair, Validator... validators) {
        long startValidation = System.currentTimeMillis();
        for (Validator validator : validators) {
            try {
                long startValidator = System.currentTimeMillis();
//                validator.validate(this, repair);
                long endValidator = System.currentTimeMillis();
                long diff = endValidator - startValidator;
                LOG.info("{} finished in {} milliseconds.", validator.getClass().getSimpleName(), TimeUnit.NANOSECONDS.toMillis(diff));
            } catch (Exception e) {
                LOG.error("Could not run {} validator.", validator.getClass().getSimpleName());
//                LOG.error(e.toString());
                e.printStackTrace();
            }
        }
        long endValidation = System.nanoTime();
        long total = endValidation - startValidation;
        LOG.info("{} validators completed in {} milliseconds.", validators.length, TimeUnit.NANOSECONDS.toMillis(total));
    }

    // validate function call that should explicitly list each validator to run on GTFSFeed
    public void validate () {
/////////////////
    }

    /**
     * Static factory method returning a new instance of GTFSFeed containing the contents of
     * the GTFS file at the supplied filesystem path.
     */
    public static GTFSFeed fromFile(String file) {
        return fromFile(file, null);
    }

    /**
     * Static factory method returning a new instance of GTFSFeed containing the contents of
     * the GTFS file at the supplied filesystem path. Forces the feedId to the
     * supplied value if the parameter is non-null.
     */
    public static GTFSFeed fromFile(String file, String feedId) {
        GTFSFeed feed = new GTFSFeed();
        ZipFile zip;
        try {
            zip = new ZipFile(file);
            if (feedId == null) {
                feed.loadFromFile(zip);
            }
            else {
                feed.loadFromFile(zip, feedId);
            }
            zip.close();
            return feed;
        } catch (Exception e) {
            LOG.error("Error loading GTFS: {}", e.getMessage());
            throw new RuntimeException(e);
        }
    }

    public boolean hasFeedInfo () {
        return !this.feedInfo.isEmpty();
    }

    public FeedInfo getFeedInfo () {
        return this.hasFeedInfo() ? this.feedInfo.values().iterator().next() : null;
    }

    /**
     * For the given trip ID, fetch all the stop times in order of increasing stop_sequence.
     * This is an efficient iteration over a tree map.
     */
    public Iterable<StopTime> getOrderedStopTimesForTrip (String trip_id) {
        Map<Fun.Tuple2, StopTime> tripStopTimes =
                stop_times.subMap(
                        Fun.t2(trip_id, null),
                        Fun.t2(trip_id, Fun.HI)
                );
        return tripStopTimes.values();
    }

    /**
     * TODO rename getStopSpatialIndex to make it clear what the index contains.
     */
    public STRtree getSpatialIndex () {
        if (this.spatialIndex == null) {
            synchronized (this) {
                if (this.spatialIndex == null) {
                    // build spatial index
                    STRtree stopIndex = new STRtree();
                    for(Stop stop : this.stops.values()) {
                        try {
                            if (Double.isNaN(stop.stop_lat) || Double.isNaN(stop.stop_lon)) {
                                continue;
                            }
                            Coordinate stopCoord = new Coordinate(stop.stop_lat, stop.stop_lon);
                            stopIndex.insert(new Envelope(stopCoord), stop);
                        } catch (Exception e) {
                            e.printStackTrace();
                        }

                    }
                    try {
                        stopIndex.build();
                        this.spatialIndex = stopIndex;
                    } catch (Exception e) {
                        e.printStackTrace();
                    }
                }
            }
        }
        return this.spatialIndex;
    }

    /** Get the shape for the given shape ID */
    public Shape getShape (String shape_id) {
        Shape shape = new Shape(this, shape_id);
        return shape.shape_dist_traveled.length > 0 ? shape : null;
    }

    /**
     * MapDB-based implementation to find patterns.
     *
     * FIXME: Remove and make pattern finding happen during validation? We want to share the pattern finder between the
     * two implementations (MapDB and RDBMS), apply the same validation process to both kinds of storage, and produce
     * Patterns in the same way in both cases, during validation. This prevents us from iterating over every stopTime
     * twice, since we're already iterating over all of them in validation. However, in this case it might not be costly
     * to simply retrieve the stop times from the stop_times map.
     */
    public void findPatterns () {
        PatternFinder patternFinder = new PatternFinder();
        // Iterate over trips and process each trip and its stop times.
        for (Trip trip : this.trips.values()) {
            Iterable<StopTime> orderedStopTimesForTrip = this.getOrderedStopTimesForTrip(trip.trip_id);
            patternFinder.processTrip(trip, orderedStopTimesForTrip);
        }
        Map<TripPatternKey, Pattern> patternObjects = patternFinder.createPatternObjects(this.stops, null);
        this.patterns.putAll(patternObjects.values().stream()
                .collect(Collectors.toMap(Pattern::getId, pattern -> pattern)));
    }

    /**
     * For the given trip ID, fetch all the stop times in order, and interpolate stop-to-stop travel times.
     */
    public Iterable<StopTime> getInterpolatedStopTimesForTrip (String trip_id) throws FirstAndLastStopsDoNotHaveTimes {
        // clone stop times so as not to modify base GTFS structures
        StopTime[] stopTimes = StreamSupport.stream(getOrderedStopTimesForTrip(trip_id).spliterator(), false)
                .map(st -> st.clone())
                .toArray(i -> new StopTime[i]);

        // avoid having to make sure that the array has length below.
        if (stopTimes.length == 0) return Collections.emptyList();

        // first pass: set all partially filled stop times
        for (StopTime st : stopTimes) {
            if (st.arrival_time != Entity.INT_MISSING && st.departure_time == Entity.INT_MISSING) {
                st.departure_time = st.arrival_time;
            }

            if (st.arrival_time == Entity.INT_MISSING && st.departure_time != Entity.INT_MISSING) {
                st.arrival_time = st.departure_time;
            }
        }

        // quick check: ensure that first and last stops have times.
        // technically GTFS requires that both arrival_time and departure_time be filled at both the first and last stop,
        // but we are slightly more lenient and only insist that one of them be filled at both the first and last stop.
        // The meaning of the first stop's arrival time is unclear, and same for the last stop's departure time (except
        // in the case of interlining).

        // it's fine to just check departure time, as the above pass ensures that all stop times have either both
        // arrival and departure times, or neither
        if (stopTimes[0].departure_time == Entity.INT_MISSING || stopTimes[stopTimes.length - 1].departure_time == Entity.INT_MISSING) {
            throw new FirstAndLastStopsDoNotHaveTimes();
        }

        // second pass: fill complete stop times
        int startOfInterpolatedBlock = -1;
        for (int stopTime = 0; stopTime < stopTimes.length; stopTime++) {

            if (stopTimes[stopTime].departure_time == Entity.INT_MISSING && startOfInterpolatedBlock == -1) {
                startOfInterpolatedBlock = stopTime;
            }
            else if (stopTimes[stopTime].departure_time != Entity.INT_MISSING && startOfInterpolatedBlock != -1) {
                // we have found the end of the interpolated section
                int nInterpolatedStops = stopTime - startOfInterpolatedBlock;
                double totalLengthOfInterpolatedSection = 0;
                double[] lengthOfInterpolatedSections = new double[nInterpolatedStops];

                for (int stopTimeToInterpolate = startOfInterpolatedBlock, i = 0; stopTimeToInterpolate < stopTime; stopTimeToInterpolate++, i++) {
                    Stop start = stops.get(stopTimes[stopTimeToInterpolate - 1].stop_id);
                    Stop end = stops.get(stopTimes[stopTimeToInterpolate].stop_id);
                    double segLen = Util.fastDistance(start.stop_lat, start.stop_lon, end.stop_lat, end.stop_lon);
                    totalLengthOfInterpolatedSection += segLen;
                    lengthOfInterpolatedSections[i] = segLen;
                }

                // add the segment post-last-interpolated-stop
                Stop start = stops.get(stopTimes[stopTime - 1].stop_id);
                Stop end = stops.get(stopTimes[stopTime].stop_id);
                totalLengthOfInterpolatedSection += Util.fastDistance(start.stop_lat, start.stop_lon, end.stop_lat, end.stop_lon);

                int departureBeforeInterpolation = stopTimes[startOfInterpolatedBlock - 1].departure_time;
                int arrivalAfterInterpolation = stopTimes[stopTime].arrival_time;
                int totalTime = arrivalAfterInterpolation - departureBeforeInterpolation;

                double lengthSoFar = 0;
                for (int stopTimeToInterpolate = startOfInterpolatedBlock, i = 0; stopTimeToInterpolate < stopTime; stopTimeToInterpolate++, i++) {
                    lengthSoFar += lengthOfInterpolatedSections[i];

                    int time = (int) (departureBeforeInterpolation + totalTime * (lengthSoFar / totalLengthOfInterpolatedSection));
                    stopTimes[stopTimeToInterpolate].arrival_time = stopTimes[stopTimeToInterpolate].departure_time = time;
                }

                // we're done with this block
                startOfInterpolatedBlock = -1;
            }
        }

        return Arrays.asList(stopTimes);
    }

    public Collection<Frequency> getFrequencies (String trip_id) {
        // IntelliJ tells me all these casts are unnecessary, and that's also my feeling, but the code won't compile
        // without them
        return (List<Frequency>) frequencies.subSet(new Fun.Tuple2(trip_id, null), new Fun.Tuple2(trip_id, Fun.HI)).stream()
                .map(t2 -> ((Tuple2<String, Frequency>) t2).b)
                .collect(Collectors.toList());
    }

    public List<String> getOrderedStopListForTrip (String trip_id) {
        Iterable<StopTime> orderedStopTimes = getOrderedStopTimesForTrip(trip_id);
        List<String> stops = Lists.newArrayList();
        // In-order traversal of StopTimes within this trip. The 2-tuple keys determine ordering.
        for (StopTime stopTime : orderedStopTimes) {
            stops.add(stopTime.stop_id);
        }
        return stops;
    }

    public LineString getStraightLineForStops(String trip_id) {
        CoordinateList coordinates = new CoordinateList();
        LineString ls = null;
        Trip trip = trips.get(trip_id);

        Iterable<StopTime> stopTimes;
        stopTimes = getOrderedStopTimesForTrip(trip.trip_id);
        if (Iterables.size(stopTimes) > 1) {
            for (StopTime stopTime : stopTimes) {
                Stop stop = stops.get(stopTime.stop_id);
                Double lat = stop.stop_lat;
                Double lon = stop.stop_lon;
                coordinates.add(new Coordinate(lon, lat));
            }
            ls = gf.createLineString(coordinates.toCoordinateArray());
        }
        // set ls equal to null if there is only one stopTime to avoid an exception when creating linestring
        else{
            ls = null;
        }
        return ls;
    }

    /**
     * Returns a trip geometry object (LineString) for a given trip id.
     * If the trip has a shape reference, this will be used for the geometry.
     * Otherwise, the ordered stoptimes will be used.
     *
     * @param   trip_id   trip id of desired trip geometry
     * @return          the LineString representing the trip geometry.
     * @see             LineString
     */
    public LineString getTripGeometry(String trip_id){

        CoordinateList coordinates = new CoordinateList();
        LineString ls = null;
        Trip trip = trips.get(trip_id);

        // If trip has shape_id, use it to generate geometry.
        if (trip.shape_id != null) {
            Shape shape = getShape(trip.shape_id);
            if (shape != null) ls = shape.geometry;
        }

        // Use the ordered stoptimes.
        if (ls == null) {
            ls = getStraightLineForStops(trip_id);
        }

        return ls;
    }

    /** Get the length of a trip in meters. */
    public double getTripDistance (String trip_id, boolean straightLine) {
        return straightLine
                ? GeoUtils.getDistance(this.getStraightLineForStops(trip_id))
                : GeoUtils.getDistance(this.getTripGeometry(trip_id));
    }

    /** Get trip speed (using trip shape if available) in meters per second. */
    public double getTripSpeed (String trip_id) {
        return getTripSpeed(trip_id, false);
    }

    /** Get trip speed in meters per second. */
    public double getTripSpeed (String trip_id, boolean straightLine) {

        StopTime firstStopTime = this.stop_times.ceilingEntry(Fun.t2(trip_id, null)).getValue();
        StopTime lastStopTime = this.stop_times.floorEntry(Fun.t2(trip_id, Fun.HI)).getValue();

        // ensure that stopTime returned matches trip id (i.e., that the trip has stoptimes)
        if (!firstStopTime.trip_id.equals(trip_id) || !lastStopTime.trip_id.equals(trip_id)) {
            return Double.NaN;
        }

        double distance = getTripDistance(trip_id, straightLine);

        // trip time (in seconds)
        int time = lastStopTime.arrival_time - firstStopTime.departure_time;

        return distance / time; // meters per second
    }

    public Polygon getConvexHull() {
        if (this.convexHull == null) {
            synchronized (this) {
                List<Coordinate> coordinates = this.stops.values().stream().map(
                        stop -> new Coordinate(stop.stop_lon, stop.stop_lat)
                ).collect(Collectors.toList());
                Coordinate[] coords = coordinates.toArray(new Coordinate[coordinates.size()]);
                ConvexHull convexHull = new ConvexHull(coords, gf);
                this.convexHull = (Polygon) convexHull.getConvexHull();
            }
        }
        return this.convexHull;
    }

    /**
     * Cloning can be useful when you want to make only a few modifications to an existing feed.
     * Keep in mind that this is a shallow copy, so you'll have to create new maps in the clone for tables you want
     * to modify.
     */
    @Override
    public GTFSFeed clone() {
        try {
            return (GTFSFeed) super.clone();
        } catch (CloneNotSupportedException e) {
            throw new RuntimeException(e);
        }
    }

    protected void finalize() throws IOException {
        close();
    }

    public void close () {
        db.close();
    }

    /** Thrown when we cannot interpolate stop times because the first or last stops do not have times */
    public class FirstAndLastStopsDoNotHaveTimes extends Exception {
        /** do nothing */
    }

    /** Create a GTFS feed in a temp file */
    public GTFSFeed () {
        // calls to this must be first operation in constructor - why, Java?
        this(DBMaker.newTempFileDB()
                .transactionDisable()
                .mmapFileEnable()
                .asyncWriteEnable()
                .deleteFilesAfterClose()
                .compressionEnable()
                // .cacheSize(1024 * 1024) this bloats memory consumption
                .make()); // TODO db.close();
    }

    /** Create a GTFS feed connected to a particular DB, which will be created if it does not exist. */
    public GTFSFeed (String dbFile) throws IOException, ExecutionException {
        this(constructDB(dbFile)); // TODO db.close();
    }

    private static DB constructDB(String dbFile) {
        DB db;
        try{
            DBMaker dbMaker = DBMaker.newFileDB(new File(dbFile));
            db = dbMaker
                    .transactionDisable()
                    .mmapFileEnable()
                    .asyncWriteEnable()
                    .compressionEnable()
//                     .cacheSize(1024 * 1024) this bloats memory consumption
                    .make();
            return db;
        } catch (ExecutionError | IOError | Exception e) {
            LOG.error("Could not construct db from file.", e);
            return null;
        }
    }

    private GTFSFeed (DB db) {
        this.db = db;

        agency = db.getTreeMap("agency");
        feedInfo = db.getTreeMap("feed_info");
        routes = db.getTreeMap("routes");
        trips = db.getTreeMap("trips");
        stop_times = db.getTreeMap("stop_times");
        frequencies = db.getTreeSet("frequencies");
        transfers = db.getTreeMap("transfers");
        stops = db.getTreeMap("stops");
        fares = db.getTreeMap("fares");
        services = db.getTreeMap("services");
        shape_points = db.getTreeMap("shape_points");

        feedId = db.getAtomicString("feed_id").get();
        checksum = db.getAtomicLong("checksum").get();

        // use Java serialization because MapDB serialization is very slow with JTS as they have a lot of references.
        // nothing else contains JTS objects
        patterns = db.createTreeMap("patterns")
                .valueSerializer(Serializer.JAVA)
                .makeOrGet();

        tripPatternMap = db.getTreeMap("patternForTrip");

        errors = db.getTreeSet("errors");
    }
}<|MERGE_RESOLUTION|>--- conflicted
+++ resolved
@@ -6,26 +6,15 @@
 import com.conveyal.gtfs.model.*;
 import com.conveyal.gtfs.model.Calendar;
 import com.conveyal.gtfs.validator.Validator;
-<<<<<<< HEAD
-import com.conveyal.gtfs.stats.FeedStats;
 import com.conveyal.gtfs.util.Util;
-=======
->>>>>>> a733ce1c
 import com.conveyal.gtfs.validator.service.GeoUtils;
 import com.google.common.collect.*;
 import com.google.common.eventbus.EventBus;
 import com.google.common.util.concurrent.ExecutionError;
-<<<<<<< HEAD
 import org.locationtech.jts.algorithm.ConvexHull;
 import org.locationtech.jts.geom.*;
 import org.locationtech.jts.index.strtree.STRtree;
 import org.locationtech.jts.simplify.DouglasPeuckerSimplifier;
-=======
-import com.vividsolutions.jts.algorithm.ConvexHull;
-import com.vividsolutions.jts.geom.*;
-import com.vividsolutions.jts.index.strtree.STRtree;
-import org.geotools.referencing.GeodeticCalculator;
->>>>>>> a733ce1c
 import org.mapdb.BTreeMap;
 import org.mapdb.DB;
 import org.mapdb.DBMaker;
@@ -88,17 +77,6 @@
     /* Map from 2-tuples of (trip_id, stop_sequence) to stoptimes. */
     public final BTreeMap<Tuple2, StopTime> stop_times;
 
-//    public final ConcurrentMap<String, Long> stopCountByStopTime;
-
-    // TODO: Remove these indexes from GTFSFeed.
-//    /* Map from stop (stop_id) to stopTimes tuples (trip_id, stop_sequence) */
-//    public final NavigableSet<Tuple2<String, Tuple2>> stopStopTimeSet;
-//    public final ConcurrentMap<String, Long> stopCountByStopTime;
-//
-//    public final NavigableSet<Tuple2<String, String>> tripsPerService;
-//
-//    public final NavigableSet<Tuple2<String, String>> servicesPerDate;
-
     /* A fare is a fare_attribute and all fare_rules that reference that fare_attribute. */
     public final Map<String, Fare> fares;
 
