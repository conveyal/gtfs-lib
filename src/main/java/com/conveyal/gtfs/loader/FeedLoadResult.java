package com.conveyal.gtfs.loader;

import com.fasterxml.jackson.annotation.JsonIgnoreProperties;

import java.io.Serializable;

/**
 * An instance of this class is returned by the GTFS feed loading method.
 * It provides a summary of what happened during the loading process.
 * It also provides the unique name that was assigned to this feed by the loader.
 * That unique name is the name of a database schema including all the tables loaded from this feed.
 *
 * Ignore unknown properties on deserialization to avoid conflicts with past versions. FIXME
 */
@JsonIgnoreProperties(ignoreUnknown = true)
public class FeedLoadResult implements Serializable {

    private static final long serialVersionUID = 1L;
    public String filename;
    public String uniqueIdentifier;
    public int errorCount;
    public String fatalException;

    public TableLoadResult area;
    public TableLoadResult agency;
    public TableLoadResult bookingRules;
    public TableLoadResult calendar;
    public TableLoadResult calendarDates;
    public TableLoadResult fareAttributes;
    public TableLoadResult fareRules;
    public TableLoadResult feedInfo;
    public TableLoadResult frequencies;
<<<<<<< HEAD
    public TableLoadResult locations;
    public TableLoadResult locationShapes;
=======
    public TableLoadResult patterns;
>>>>>>> bde0936f
    public TableLoadResult routes;
    public TableLoadResult shapes;
    public TableLoadResult stopAreas;
    public TableLoadResult stops;
    public TableLoadResult stopTimes;
    public TableLoadResult transfers;
    public TableLoadResult trips;
    public TableLoadResult translations;
    public TableLoadResult attributions;

    public long loadTimeMillis;
    public long completionTime;

    public FeedLoadResult () {
        this(false);
    }

    /**
     * Optional constructor to generate blank table load results on instantiation.
     */
    public FeedLoadResult (boolean constructTableResults) {
        area = new TableLoadResult();
        agency = new TableLoadResult();
        bookingRules = new TableLoadResult();
        calendar = new TableLoadResult();
        calendarDates = new TableLoadResult();
        fareAttributes = new TableLoadResult();
        fareRules = new TableLoadResult();
        feedInfo = new TableLoadResult();
        frequencies = new TableLoadResult();
        locations = new TableLoadResult();
        locationShapes = new TableLoadResult();
        routes = new TableLoadResult();
        shapes = new TableLoadResult();
        stopAreas = new TableLoadResult();
        stops = new TableLoadResult();
        stopTimes = new TableLoadResult();
        transfers = new TableLoadResult();
        trips = new TableLoadResult();
        translations = new TableLoadResult();
        attributions = new TableLoadResult();
    }

    /**
     * Determine if the feed loaded has GTFS Flex enhancements. This is used in datatools-server -> FeedSource.java only
     * which is why it is flagged as not used within gtfs-lib.
     */
    public boolean isGTFSFlex() {
        return
            (bookingRules != null && bookingRules.rowCount > 0) ||
            (stopAreas != null && stopAreas.rowCount > 0) ||
            (locations != null && locations.rowCount > 0) ||
            (locationShapes != null && locationShapes.rowCount > 0);
    }
}<|MERGE_RESOLUTION|>--- conflicted
+++ resolved
@@ -30,12 +30,9 @@
     public TableLoadResult fareRules;
     public TableLoadResult feedInfo;
     public TableLoadResult frequencies;
-<<<<<<< HEAD
     public TableLoadResult locations;
     public TableLoadResult locationShapes;
-=======
     public TableLoadResult patterns;
->>>>>>> bde0936f
     public TableLoadResult routes;
     public TableLoadResult shapes;
     public TableLoadResult stopAreas;
