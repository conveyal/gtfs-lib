package com.conveyal.gtfs.loader;

import com.conveyal.gtfs.error.NewGTFSError;
import com.conveyal.gtfs.error.NewGTFSErrorType;
import com.conveyal.gtfs.error.SQLErrorStorage;
import com.conveyal.gtfs.loader.conditions.AgencyHasMultipleRowsCheck;
import com.conveyal.gtfs.loader.conditions.ConditionalRequirement;
import com.conveyal.gtfs.loader.conditions.FieldInRangeCheck;
import com.conveyal.gtfs.loader.conditions.FieldIsEmptyCheck;
import com.conveyal.gtfs.loader.conditions.FieldNotEmptyAndMatchesValueCheck;
import com.conveyal.gtfs.loader.conditions.ForeignRefExistsCheck;
import com.conveyal.gtfs.loader.conditions.ReferenceFieldShouldBeProvidedCheck;
import com.conveyal.gtfs.model.Agency;
import com.conveyal.gtfs.model.Area;
import com.conveyal.gtfs.model.Attribution;
import com.conveyal.gtfs.model.BookingRule;
import com.conveyal.gtfs.model.Calendar;
import com.conveyal.gtfs.model.CalendarDate;
import com.conveyal.gtfs.model.Entity;
import com.conveyal.gtfs.model.FareAttribute;
import com.conveyal.gtfs.model.FareRule;
import com.conveyal.gtfs.model.FeedInfo;
import com.conveyal.gtfs.model.Frequency;
import com.conveyal.gtfs.model.Location;
import com.conveyal.gtfs.model.LocationShape;
import com.conveyal.gtfs.model.Pattern;
import com.conveyal.gtfs.model.PatternLocation;
import com.conveyal.gtfs.model.PatternStop;
import com.conveyal.gtfs.model.PatternStopArea;
import com.conveyal.gtfs.model.Route;
import com.conveyal.gtfs.model.ScheduleException;
import com.conveyal.gtfs.model.ShapePoint;
import com.conveyal.gtfs.model.Stop;
import com.conveyal.gtfs.model.StopArea;
import com.conveyal.gtfs.model.StopTime;
import com.conveyal.gtfs.model.Transfer;
import com.conveyal.gtfs.model.Translation;
import com.conveyal.gtfs.model.Trip;
import com.conveyal.gtfs.storage.StorageException;
import com.conveyal.gtfs.util.GeoJsonUtil;
import com.csvreader.CsvReader;
import org.apache.commons.io.input.BOMInputStream;
import org.slf4j.Logger;
import org.slf4j.LoggerFactory;

import java.io.File;
import java.io.IOException;
import java.io.InputStream;
import java.nio.charset.StandardCharsets;
import java.sql.Connection;
import java.sql.PreparedStatement;
import java.sql.ResultSet;
import java.sql.ResultSetMetaData;
import java.sql.SQLException;
import java.sql.Statement;
import java.util.ArrayList;
import java.util.Arrays;
import java.util.Collections;
import java.util.Enumeration;
import java.util.HashMap;
import java.util.HashSet;
import java.util.List;
import java.util.Map;
import java.util.Set;
import java.util.stream.Collectors;
import java.util.zip.ZipEntry;
import java.util.zip.ZipFile;

import static com.conveyal.gtfs.error.NewGTFSErrorType.DUPLICATE_HEADER;
import static com.conveyal.gtfs.error.NewGTFSErrorType.GEO_JSON_PARSING;
import static com.conveyal.gtfs.error.NewGTFSErrorType.STOP_AREA_PARSING;
import static com.conveyal.gtfs.error.NewGTFSErrorType.TABLE_IN_SUBDIRECTORY;
import static com.conveyal.gtfs.loader.JdbcGtfsLoader.sanitize;
import static com.conveyal.gtfs.loader.Requirement.EDITOR;
import static com.conveyal.gtfs.loader.Requirement.EXTENSION;
import static com.conveyal.gtfs.loader.Requirement.OPTIONAL;
import static com.conveyal.gtfs.loader.Requirement.REQUIRED;
import static com.conveyal.gtfs.loader.Requirement.UNKNOWN;


/**
 * This groups a table name with a description of the fields in the table.
 * It can be normative (expressing the specification for a CSV table in GTFS)
 * or descriptive (providing the schema of an RDBMS table).
 *
 * TODO associate Table with EntityPopulator (combine read and write sides)
 */
public class Table {

    private static final Logger LOG = LoggerFactory.getLogger(Table.class);

    public static final String LOCATION_GEO_JSON_FILE_NAME = "locations.geojson";
    public static final String STOP_AREAS_FILE_NAME = "stop_areas.txt";

    public final String name;

    public final String fileName;

    final Class<? extends Entity> entityClass;

    final Requirement required;

    public final Field[] fields;
    /** Determines whether cascading delete is restricted. Defaults to false (i.e., cascade delete is allowed) */
    private boolean cascadeDeleteRestricted = false;
    /** An update to the parent table will trigger an update to this table if parent has nested entities. */
    private Table parentTable;
    /** When snapshotting a table for editor use, this indicates whether a primary key constraint should be added to ID. */
    private boolean usePrimaryKey = false;
    /** Indicates whether the table has unique key field. */
    public boolean hasUniqueKeyField = true;
    /**
     * Indicates whether the table has a compound key that must be used in conjunction with the key field to determine
     * table uniqueness(e.g., transfers#to_stop_id).
     * */
    private boolean compoundKey;

    /** Key(s) that uniquely identify an entry in the respective table.*/
    private String[] primaryKeyNames;

    /** Prefixed to exported tables/files that are not part of the GTFS spec. */
    public static final String PROPRIETARY_FILE_PREFIX = "datatools_";

    public Table (String name, Class<? extends Entity> entityClass, Requirement required, Field... fields) {
        // TODO: verify table name is OK for use in constructing dynamic SQL queries
        this.name = name;
        this.fileName = name + ".txt";
        this.entityClass = entityClass;
        this.required = required;
        this.fields = fields;
    }

    public static final Table AGENCY = new Table("agency", Agency.class, REQUIRED,
        new StringField("agency_id",  OPTIONAL).requireConditions(
            // If there is more than one agency, the agency_id must be provided
            // https://developers.google.com/transit/gtfs/reference#agencytxt
            new AgencyHasMultipleRowsCheck()
        ).hasForeignReferences(),
        new StringField("agency_name", REQUIRED),
        new URLField("agency_url", REQUIRED),
        new StringField("agency_timezone", REQUIRED), // FIXME new field type for time zones?
        new StringField("agency_lang", OPTIONAL), // FIXME new field type for languages?
        new StringField("agency_phone", OPTIONAL),
        new URLField("agency_branding_url", OPTIONAL),
        new URLField("agency_fare_url", OPTIONAL),
        new StringField("agency_email", OPTIONAL) // FIXME new field type for emails?
    ).restrictDelete()
    .addPrimaryKey()
    .addPrimaryKeyNames("agency_id");

    // The GTFS spec says this table is required, but in practice it is not required if calendar_dates is present.
    public static final Table CALENDAR = new Table("calendar", Calendar.class, OPTIONAL,
        new StringField("service_id",  REQUIRED),
        new IntegerField("monday", REQUIRED, 0, 1),
        new IntegerField("tuesday", REQUIRED, 0, 1),
        new IntegerField("wednesday", REQUIRED, 0, 1),
        new IntegerField("thursday", REQUIRED, 0, 1),
        new IntegerField("friday", REQUIRED, 0, 1),
        new IntegerField("saturday", REQUIRED, 0, 1),
        new IntegerField("sunday", REQUIRED, 0, 1),
        new DateField("start_date", REQUIRED),
        new DateField("end_date", REQUIRED),
        // Editor-specific field
        new StringField("description", EDITOR)
    ).restrictDelete()
    .addPrimaryKey()
    .addPrimaryKeyNames("service_id");

    public static final Table SCHEDULE_EXCEPTIONS = new Table("schedule_exceptions", ScheduleException.class, EDITOR,
            new StringField("name", REQUIRED), // FIXME: This makes name the key field...
            new DateListField("dates", REQUIRED),
            new ShortField("exemplar", REQUIRED, 9),
            new StringListField("custom_schedule", OPTIONAL).isReferenceTo(CALENDAR),
            new StringListField("added_service", OPTIONAL).isReferenceTo(CALENDAR),
            new StringListField("removed_service", OPTIONAL).isReferenceTo(CALENDAR)
    );

    public static final Table CALENDAR_DATES = new Table("calendar_dates", CalendarDate.class, OPTIONAL,
        new StringField("service_id", REQUIRED).isReferenceTo(CALENDAR),
        new DateField("date", REQUIRED),
        new IntegerField("exception_type", REQUIRED, 1, 2)
    ).keyFieldIsNotUnique()
    .addPrimaryKeyNames("service_id", "date");

    public static final Table FARE_ATTRIBUTES = new Table("fare_attributes", FareAttribute.class, OPTIONAL,
        new StringField("fare_id", REQUIRED),
        new DoubleField("price", REQUIRED, 0.0, Double.MAX_VALUE, 2),
        new CurrencyField("currency_type", REQUIRED),
        new ShortField("payment_method", REQUIRED, 1),
        new ShortField("transfers", REQUIRED, 2).permitEmptyValue(),
        new StringField("agency_id", OPTIONAL).requireConditions(
            // If there is more than one agency, this agency_id is required.
            // https://developers.google.com/transit/gtfs/reference#fare_attributestxt
            new ReferenceFieldShouldBeProvidedCheck("agency_id")
        ),
        new IntegerField("transfer_duration", OPTIONAL)
    ).addPrimaryKey()
    .addPrimaryKeyNames("fare_id");

    // FIXME: Should we add some constraint on number of rows that this table has? Perhaps this is a GTFS editor specific
    //  feature.
    public static final Table FEED_INFO = new Table("feed_info", FeedInfo.class, OPTIONAL,
        new StringField("feed_publisher_name", REQUIRED),
        // feed_id is not the first field because that would label it as the key field, which we do not want because the
        // key field cannot be optional. feed_id is not part of the GTFS spec, but is required by OTP to associate static GTFS with GTFS-rt feeds.
        new StringField("feed_id", OPTIONAL),
        new URLField("feed_publisher_url", REQUIRED),
        new LanguageField("feed_lang", REQUIRED),
        new DateField("feed_start_date", OPTIONAL),
        new DateField("feed_end_date", OPTIONAL),
        new StringField("feed_version", OPTIONAL),
        // Editor-specific field that represents default route values for use in editing.
        new ColorField("default_route_color", EDITOR),
        // FIXME: Should the route type max value be equivalent to GTFS spec's max?
        new IntegerField("default_route_type", EDITOR, 999),
        new LanguageField("default_lang", OPTIONAL),
        new StringField("feed_contact_email", OPTIONAL),
        new URLField("feed_contact_url", OPTIONAL)
    ).keyFieldIsNotUnique();

    public static final Table ROUTES = new Table("routes", Route.class, REQUIRED,
        new StringField("route_id",  REQUIRED),
        new StringField("agency_id",  OPTIONAL).isReferenceTo(AGENCY).requireConditions(
            // If there is more than one agency, this agency_id is required.
            // https://developers.google.com/transit/gtfs/reference#routestxt
            new ReferenceFieldShouldBeProvidedCheck("agency_id")
        ),
        new StringField("route_short_name", OPTIONAL), // one of short or long must be provided
        new StringField("route_long_name", OPTIONAL),
        new StringField("route_desc", OPTIONAL),
        // Max route type according to the GTFS spec is 7; however, there is a GTFS proposal that could see this 
        // max value grow to around 1800: https://groups.google.com/forum/#!msg/gtfs-changes/keT5rTPS7Y0/71uMz2l6ke0J
        new IntegerField("route_type", REQUIRED, 1800),
        new URLField("route_url", OPTIONAL),
        new URLField("route_branding_url", OPTIONAL),
        new ColorField("route_color", OPTIONAL), // really this is an int in hex notation
        new ColorField("route_text_color", OPTIONAL),
        // Editor fields below.
        new ShortField("publicly_visible", EDITOR, 1),
        // wheelchair_accessible is an exemplar field applied to all trips on a route.
        new ShortField("wheelchair_accessible", EDITOR, 2).permitEmptyValue(),
        new IntegerField("route_sort_order", OPTIONAL, 0, Integer.MAX_VALUE),
        // Status values are In progress (0), Pending approval (1), and Approved (2).
        new ShortField("status", EDITOR, 2),
        new ShortField("continuous_pickup", OPTIONAL,3),
        new ShortField("continuous_drop_off", OPTIONAL,3)
    ).addPrimaryKey()
    .addPrimaryKeyNames("route_id");

    public static final Table SHAPES = new Table("shapes", ShapePoint.class, OPTIONAL,
            new StringField("shape_id", REQUIRED),
            new IntegerField("shape_pt_sequence", REQUIRED),
            new DoubleField("shape_pt_lat", REQUIRED, -80, 80, 6),
            new DoubleField("shape_pt_lon", REQUIRED, -180, 180, 6),
            new DoubleField("shape_dist_traveled", OPTIONAL, 0, Double.POSITIVE_INFINITY, -1),
            // Editor-specific field that represents a shape point's behavior in UI.
            // 0 - regular shape point
            // 1 - user-designated anchor point (handle with which the user can manipulate shape)
            // 2 - stop-projected point (dictates the value of shape_dist_traveled for a pattern stop)
            new ShortField("point_type", EDITOR, 2)
    ).addPrimaryKeyNames("shape_id", "shape_pt_sequence");

    public static final Table PATTERNS = new Table("patterns", Pattern.class, OPTIONAL,
            new StringField("pattern_id", REQUIRED),
            new StringField("route_id", REQUIRED).isReferenceTo(ROUTES),
            new StringField("name", OPTIONAL),
            // Editor-specific fields.
            // direction_id and shape_id are exemplar fields applied to all trips for a pattern.
            new ShortField("direction_id", OPTIONAL, 1),
            new ShortField("use_frequency", OPTIONAL, 1),
            new StringField("shape_id", OPTIONAL).isReferenceTo(SHAPES)
    )
    .addPrimaryKey()
    .addPrimaryKeyNames("pattern_id");

    public static final Table STOPS = new Table("stops", Stop.class, REQUIRED,
        new StringField("stop_id", REQUIRED),
        new StringField("stop_code", OPTIONAL),
        // The actual conditions that will be acted upon are within the location_type field.
        new StringField("stop_name", OPTIONAL).requireConditions(),
        new StringField("stop_desc", OPTIONAL),
        // The actual conditions that will be acted upon are within the location_type field.
        new DoubleField("stop_lat", OPTIONAL, -80, 80, 6).requireConditions(),
        // The actual conditions that will be acted upon are within the location_type field.
        new DoubleField("stop_lon", OPTIONAL, -180, 180, 6).requireConditions(),
        new StringField("zone_id", OPTIONAL).hasForeignReferences(),
        new URLField("stop_url", OPTIONAL),
        new ShortField("location_type", OPTIONAL, 4).requireConditions(
            // If the location type is defined and within range, the dependent fields are required.
            // https://developers.google.com/transit/gtfs/reference#stopstxt
            new FieldInRangeCheck(0, 2, "stop_name"),
            new FieldInRangeCheck(0, 2, "stop_lat"),
            new FieldInRangeCheck(0, 2, "stop_lon"),
            new FieldInRangeCheck(2, 4, "parent_station")
        ),
        // The actual conditions that will be acted upon are within the location_type field.
        new StringField("parent_station", OPTIONAL).requireConditions(),
        new StringField("stop_timezone", OPTIONAL),
        new ShortField("wheelchair_boarding", OPTIONAL, 2),
        new StringField("platform_code", OPTIONAL)
    ).restrictDelete()
    .addPrimaryKey()
    .addPrimaryKeyNames("stop_id");

    // GTFS reference: https://developers.google.com/transit/gtfs/reference#fare_rulestxt
    public static final Table FARE_RULES = new Table("fare_rules", FareRule.class, OPTIONAL,
        new StringField("fare_id", REQUIRED).isReferenceTo(FARE_ATTRIBUTES),
        new StringField("route_id", OPTIONAL).isReferenceTo(ROUTES),
        new StringField("origin_id", OPTIONAL).requireConditions(
            // If the origin_id is defined, its value must exist as a zone_id in stops.txt.
            new ForeignRefExistsCheck("zone_id", "fare_rules")
        ),
        new StringField("destination_id", OPTIONAL).requireConditions(
            // If the destination_id is defined, its value must exist as a zone_id in stops.txt.
            new ForeignRefExistsCheck("zone_id", "fare_rules")
        ),
        new StringField("contains_id", OPTIONAL).requireConditions(
            // If the contains_id is defined, its value must exist as a zone_id in stops.txt.
            new ForeignRefExistsCheck("zone_id", "fare_rules")
        )
    ).withParentTable(FARE_ATTRIBUTES)
    .addPrimaryKey().keyFieldIsNotUnique()
    .addPrimaryKeyNames("fare_id", "route_id", "origin_id", "destination_id", "contains_id");

    public static final Table PATTERN_STOP = new Table("pattern_stops", PatternStop.class, OPTIONAL,
            new StringField("pattern_id", REQUIRED).isReferenceTo(PATTERNS),
            new IntegerField("stop_sequence", REQUIRED, 0, Integer.MAX_VALUE),
            // FIXME: Do we need an index on stop_id?
            new StringField("stop_id", REQUIRED).isReferenceTo(STOPS),
            // Editor-specific fields
            new StringField("stop_headsign", EDITOR),
            new IntegerField("default_travel_time", EDITOR,0, Integer.MAX_VALUE),
            new IntegerField("default_dwell_time", EDITOR, 0, Integer.MAX_VALUE),
            new IntegerField("drop_off_type", EDITOR, 2),
            new IntegerField("pickup_type", EDITOR, 2),
            new DoubleField("shape_dist_traveled", EDITOR, 0, Double.POSITIVE_INFINITY, -1),
            new ShortField("timepoint", EDITOR, 1),
            new ShortField("continuous_pickup", OPTIONAL,3),
            new ShortField("continuous_drop_off", OPTIONAL,3),
            new StringField("pickup_booking_rule_id", OPTIONAL),
            new StringField("drop_off_booking_rule_id", OPTIONAL)
    ).withParentTable(PATTERNS)
    .addPrimaryKeyNames("pattern_id", "stop_sequence");

<<<<<<< HEAD

    public static final Table TRANSFERS = new Table("transfers", Transfer.class, OPTIONAL,
            // FIXME: Do we need an index on from_ and to_stop_id
            new StringField("from_stop_id", REQUIRED).isReferenceTo(STOPS),
            new StringField("to_stop_id", REQUIRED).isReferenceTo(STOPS),
            new ShortField("transfer_type", REQUIRED, 3),
            new StringField("min_transfer_time", OPTIONAL)
    ).addPrimaryKey()
    .keyFieldIsNotUnique()
    .hasCompoundKey()
    .addPrimaryKeyNames("from_stop_id", "to_stop_id");

=======
>>>>>>> 52126915
    public static final Table TRIPS = new Table("trips", Trip.class, REQUIRED,
        new StringField("trip_id", REQUIRED),
        new StringField("route_id", REQUIRED).isReferenceTo(ROUTES).indexThisColumn(),
        // FIXME: Should this also optionally reference CALENDAR_DATES?
        // FIXME: Do we need an index on service_id
        new StringField("service_id", REQUIRED).isReferenceTo(CALENDAR),
        new StringField("trip_headsign", OPTIONAL),
        new StringField("trip_short_name", OPTIONAL),
        new ShortField("direction_id", OPTIONAL, 1),
        new StringField("block_id", OPTIONAL),
        new StringField("shape_id", OPTIONAL).isReferenceTo(SHAPES),
        new ShortField("wheelchair_accessible", OPTIONAL, 2),
        new ShortField("bikes_allowed", OPTIONAL, 2),
        // Editor-specific fields below.
        new StringField("pattern_id", EDITOR).isReferenceTo(PATTERNS)
    ).addPrimaryKey()
    .addPrimaryKeyNames("trip_id");

<<<<<<< HEAD
    // https://github.com/MobilityData/gtfs-flex/blob/master/spec/reference.md#
    public static final Table LOCATIONS = new Table("locations", Location.class, OPTIONAL,
        new StringField("location_id", REQUIRED),
        new StringField("stop_name", OPTIONAL),
        new StringField("stop_desc", OPTIONAL),
        new StringField("zone_id", OPTIONAL),
        new URLField("stop_url", OPTIONAL),
        new StringField("geometry_type", REQUIRED)
    ).addPrimaryKey();

    // https://github.com/MobilityData/gtfs-flex/blob/master/spec/reference.md#stop_areastxt-file-modified
    public static final Table STOP_AREAS = new Table("stop_areas", StopArea.class, OPTIONAL,
        new StringField("area_id", REQUIRED),
        new StringField("stop_id", REQUIRED).isReferenceTo(STOPS).isReferenceTo(LOCATIONS)
    ).keyFieldIsNotUnique();

    // https://github.com/MobilityData/gtfs-flex/blob/master/spec/reference.md#areastxt-no-change
    public static final Table AREA = new Table("areas", Area.class, OPTIONAL,
        new StringField("area_id", REQUIRED).isReferenceTo(STOP_AREAS),
        new StringField("area_name", OPTIONAL)
    );
=======
    // Must come after TRIPS table to which it has references.
    public static final Table TRANSFERS = new Table("transfers", Transfer.class, OPTIONAL,
        // Conditionally required fields (from_stop_id, to_stop_id, from_trip_id and to_trip_id) are defined here as
        // optional so as not to trigger required field checks as part of GTFS-lib validation. Correct validation of
        // these fields will be managed by the MobilityData validator.
        new StringField("from_stop_id", OPTIONAL).isReferenceTo(STOPS),
        new StringField("to_stop_id", OPTIONAL).isReferenceTo(STOPS),
        new StringField("from_route_id", OPTIONAL).isReferenceTo(ROUTES),
        new StringField("to_route_id", OPTIONAL).isReferenceTo(ROUTES),
        new StringField("from_trip_id", OPTIONAL).isReferenceTo(TRIPS),
        new StringField("to_trip_id", OPTIONAL).isReferenceTo(TRIPS),
        new ShortField("transfer_type", REQUIRED, 3),
        new StringField("min_transfer_time", OPTIONAL)
    )
    .addPrimaryKey()
    .keyFieldIsNotUnique()
    .hasCompoundKey()
    .addPrimaryKeyNames("from_stop_id", "to_stop_id", "from_trip_id", "to_trip_id", "from_route_id", "to_route_id");
>>>>>>> 52126915

    // Must come after TRIPS and STOPS table to which it has references
    public static final Table STOP_TIMES = new Table("stop_times", StopTime.class, REQUIRED,
            new StringField("trip_id", REQUIRED).isReferenceTo(TRIPS),
            new IntegerField("stop_sequence", REQUIRED, 0, Integer.MAX_VALUE),
            // FIXME: Do we need an index on stop_id
            new StringField("stop_id", REQUIRED)
                .isReferenceTo(STOPS)
                .isReferenceTo(LOCATIONS)
                .isReferenceTo(STOP_AREAS),
//                    .indexThisColumn(),
            // TODO verify that we have a special check for arrival and departure times first and last stop_time in a trip, which are required
            new TimeField("arrival_time", OPTIONAL),
            new TimeField("departure_time", OPTIONAL),
            new StringField("stop_headsign", OPTIONAL),
            new ShortField("pickup_type", OPTIONAL, 3),
            new ShortField("drop_off_type", OPTIONAL, 3),
            new ShortField("continuous_pickup", OPTIONAL, 3),
            new ShortField("continuous_drop_off", OPTIONAL, 3),
            new DoubleField("shape_dist_traveled", OPTIONAL, 0, Double.POSITIVE_INFINITY, -1),
            new ShortField("timepoint", OPTIONAL, 1),
            new IntegerField("fare_units_traveled", EXTENSION), // OpenOV NL extension

            // Additional GTFS Flex booking rule fields.
            // https://github.com/MobilityData/gtfs-flex/blob/master/spec/reference.md#stop_timestxt-file-extended-1
            new StringField("pickup_booking_rule_id", OPTIONAL),
            new StringField("drop_off_booking_rule_id", OPTIONAL),

            // Additional GTFS Flex stop areas and locations fields
            // https://github.com/MobilityData/gtfs-flex/blob/master/spec/reference.md#stop_timestxt-file-extended
            new TimeField("start_pickup_drop_off_window", OPTIONAL),
            new TimeField("end_pickup_drop_off_window", OPTIONAL),
            new DoubleField("mean_duration_factor", OPTIONAL, 0, Double.POSITIVE_INFINITY, 2),
            new DoubleField("mean_duration_offset", OPTIONAL, 0, Double.POSITIVE_INFINITY, 2),
            new DoubleField("safe_duration_factor", OPTIONAL, 0, Double.POSITIVE_INFINITY, 2),
            new DoubleField("safe_duration_offset", OPTIONAL, 0, Double.POSITIVE_INFINITY, 2)
    ).withParentTable(TRIPS)
    .addPrimaryKeyNames("trip_id", "stop_sequence");

    // Must come after TRIPS table to which it has a reference
    public static final Table FREQUENCIES = new Table("frequencies", Frequency.class, OPTIONAL,
            new StringField("trip_id", REQUIRED).isReferenceTo(TRIPS),
            new TimeField("start_time", REQUIRED),
            new TimeField("end_time", REQUIRED),
            // Set max headway seconds to the equivalent of 6 hours. This should leave space for any very long headways
            // (e.g., a ferry running exact times at a 4 hour headway), but will catch cases where milliseconds were
            // exported accidentally.
            new IntegerField("headway_secs", REQUIRED, 20, 60*60*6),
            new IntegerField("exact_times", OPTIONAL, 1)
    ).withParentTable(TRIPS)
    .keyFieldIsNotUnique()
    .addPrimaryKeyNames("trip_id", "start_time");

    // GTFS reference: https://developers.google.com/transit/gtfs/reference#attributionstxt
    public static final Table TRANSLATIONS = new Table("translations", Translation.class, OPTIONAL,
            new StringField("table_name", REQUIRED),
            new StringField("field_name", REQUIRED),
            new LanguageField("language", REQUIRED),
            new StringField("translation", REQUIRED),
            new StringField("record_id", OPTIONAL).requireConditions(
                // If the field_value is empty the record_id is required.
                new FieldIsEmptyCheck("field_value")
            ),
            new StringField("record_sub_id", OPTIONAL).requireConditions(
                // If the record_id is not empty and the value is stop_times the record_sub_id is required.
                new FieldNotEmptyAndMatchesValueCheck("record_id", "stop_times")
            ),
            new StringField("field_value", OPTIONAL).requireConditions(
                // If the record_id is empty the field_value is required.
                new FieldIsEmptyCheck("record_id")
            )
    ).keyFieldIsNotUnique()
    .addPrimaryKeyNames("table_name", "field_name", "language", "record_id", "record_sub_id", "field_value");

    public static final Table ATTRIBUTIONS = new Table("attributions", Attribution.class, OPTIONAL,
            new StringField("attribution_id", OPTIONAL),
            new StringField("agency_id", OPTIONAL).isReferenceTo(AGENCY),
            new LanguageField("route_id", OPTIONAL).isReferenceTo(ROUTES),
            new StringField("trip_id", OPTIONAL).isReferenceTo(TRIPS),
            new StringField("organization_name", REQUIRED),
            new ShortField("is_producer", OPTIONAL, 1),
            new ShortField("is_operator", OPTIONAL, 1),
            new ShortField("is_authority", OPTIONAL, 1),
            new URLField("attribution_url", OPTIONAL),
            new StringField("attribution_email", OPTIONAL),
            new StringField("attribution_phone", OPTIONAL)
    ).addPrimaryKeyNames("attribution_id");

    // https://github.com/MobilityData/gtfs-flex/blob/master/spec/reference.md#gtfs-bookingrules
    public static final Table BOOKING_RULES = new Table("booking_rules", BookingRule.class, OPTIONAL,
            new StringField("booking_rule_id", REQUIRED),
            new ShortField("booking_type", OPTIONAL, 2),
            new IntegerField("prior_notice_duration_min", OPTIONAL),
            new IntegerField("prior_notice_duration_max", OPTIONAL),
            new IntegerField("prior_notice_last_day", OPTIONAL),
            new StringField("prior_notice_last_time", OPTIONAL),
            new IntegerField("prior_notice_start_day", OPTIONAL),
            new StringField("prior_notice_start_time", OPTIONAL),
            new StringField("prior_notice_service_id", OPTIONAL).isReferenceTo(CALENDAR),
            new StringField("message", OPTIONAL),
            new StringField("pickup_message", OPTIONAL),
            new StringField("drop_off_message", OPTIONAL),
            new StringField("phone_number", OPTIONAL),
            new URLField("info_url", OPTIONAL),
            new URLField("booking_url", OPTIONAL)
    );

    // https://github.com/MobilityData/gtfs-flex/blob/master/spec/reference.md#locationsgeojson-file-added
    public static final Table LOCATION_SHAPES = new Table("location_shapes", LocationShape.class, OPTIONAL,
        new StringField("location_id", REQUIRED).isReferenceTo(LOCATIONS),
        new StringField("geometry_id", REQUIRED),
        new DoubleField("geometry_pt_lat", REQUIRED, -80, 80, 6),
        new DoubleField("geometry_pt_lon", REQUIRED, -180, 180, 6)
    )
    .keyFieldIsNotUnique()
    .withParentTable(LOCATIONS);

    public static final Table PATTERN_LOCATION = new Table("pattern_locations", PatternLocation.class, OPTIONAL,
            new StringField("pattern_id", REQUIRED).isReferenceTo(PATTERNS),
            new IntegerField("stop_sequence", REQUIRED, 0, Integer.MAX_VALUE),
            new StringField("location_id", REQUIRED).isReferenceTo(LOCATIONS),
            // Editor-specific fields
            new IntegerField("drop_off_type", EDITOR, 2),
            new IntegerField("pickup_type", EDITOR, 2),
            new ShortField("timepoint", EDITOR, 1),
            new StringField("stop_headsign", EDITOR),
            new ShortField("continuous_pickup", OPTIONAL,3),
            new ShortField("continuous_drop_off", OPTIONAL,3),
            new StringField("pickup_booking_rule_id", OPTIONAL),
            new StringField("drop_off_booking_rule_id", OPTIONAL),

            // Additional GTFS Flex stop areas and locations fields
            // https://github.com/MobilityData/gtfs-flex/blob/master/spec/reference.md#stop_timestxt-file-extended
            new TimeField("flex_default_travel_time", OPTIONAL),
            new TimeField("flex_default_zone_time", OPTIONAL),
            new DoubleField("mean_duration_factor", OPTIONAL, 0, Double.POSITIVE_INFINITY, 2),
            new DoubleField("mean_duration_offset", OPTIONAL, 0, Double.POSITIVE_INFINITY, 2),
            new DoubleField("safe_duration_factor", OPTIONAL, 0, Double.POSITIVE_INFINITY, 2),
            new DoubleField("safe_duration_offset", OPTIONAL, 0, Double.POSITIVE_INFINITY, 2)

    ).withParentTable(PATTERNS);

    public static final Table PATTERN_STOP_AREA = new Table("pattern_stop_areas", PatternStopArea.class, OPTIONAL,
            new StringField("pattern_id", REQUIRED).isReferenceTo(PATTERNS),
            new IntegerField("stop_sequence", REQUIRED, 0, Integer.MAX_VALUE),
            new StringField("area_id", REQUIRED).isReferenceTo(STOP_AREAS),
            // Editor-specific fields
            new IntegerField("drop_off_type", EDITOR, 2),
            new IntegerField("pickup_type", EDITOR, 2),
            new ShortField("timepoint", EDITOR, 1),
            new StringField("stop_headsign", EDITOR),
            new ShortField("continuous_pickup", OPTIONAL,3),
            new ShortField("continuous_drop_off", OPTIONAL,3),
            new StringField("pickup_booking_rule_id", OPTIONAL),
            new StringField("drop_off_booking_rule_id", OPTIONAL),

            // Additional GTFS Flex stop areas and locations fields
            // https://github.com/MobilityData/gtfs-flex/blob/master/spec/reference.md#stop_timestxt-file-extended
            new TimeField("flex_default_travel_time", OPTIONAL),
            new TimeField("flex_default_zone_time", OPTIONAL),
            new DoubleField("mean_duration_factor", OPTIONAL, 0, Double.POSITIVE_INFINITY, 2),
            new DoubleField("mean_duration_offset", OPTIONAL, 0, Double.POSITIVE_INFINITY, 2),
            new DoubleField("safe_duration_factor", OPTIONAL, 0, Double.POSITIVE_INFINITY, 2),
            new DoubleField("safe_duration_offset", OPTIONAL, 0, Double.POSITIVE_INFINITY, 2)

    ).withParentTable(PATTERNS);

    /** List of tables in order needed for checking referential integrity during load stage. */
    public static final Table[] tablesInOrder = {
        AREA,
        AGENCY,
        CALENDAR,
        SCHEDULE_EXCEPTIONS,
        CALENDAR_DATES,
        FARE_ATTRIBUTES,
        FEED_INFO,
        ROUTES,
        PATTERNS,
        SHAPES,
        STOPS,
        STOP_AREAS,
        FARE_RULES,
        PATTERN_STOP,
        PATTERN_LOCATION,
        PATTERN_STOP_AREA,
        TRANSFERS,
        TRIPS,
        STOP_TIMES,
        FREQUENCIES,
        TRANSLATIONS,
        ATTRIBUTIONS,
        BOOKING_RULES,
        LOCATION_SHAPES,
        LOCATIONS
    };

    /**
     * Fluent method that restricts deletion of an entity in this table if there are references to it elsewhere. For
     * example, a calendar that has trips referencing it must not be deleted.
     */
    public Table restrictDelete () {
        this.cascadeDeleteRestricted = true;
        return this;
    }

    /**
     * Fluent method to de-set the hasUniqueKeyField flag for tables which the first field should not be considered a
     * primary key.
     */
    public Table keyFieldIsNotUnique() {
        this.hasUniqueKeyField = false;
        return this;
    }

    /** Fluent method to set whether the table has a compound key, e.g., transfers#to_stop_id. */
    public Table hasCompoundKey() {
        this.compoundKey = true;
        return this;
    }

    /**
     * Fluent method that indicates that the integer ID field should be made a primary key. This should generally only
     * be used for tables that would ever need to be queried on the unique integer ID (which represents row number for
     * tables directly after csv load). For example, we may need to query for a stop or route by unique ID in order to
     * update or delete it. (Whereas querying for a specific stop time vs. a set of stop times would rarely if ever be
     * needed.)
     */
    public Table addPrimaryKey () {
        this.usePrimaryKey = true;
        return this;
    }

    /**
     * Fluent method that records the field names that are primary keys for a table.
     */
    public Table addPrimaryKeyNames(String ...keys) {
        this.primaryKeyNames = keys;
        return this;
    }

    /**
     * Get field names that are primary keys for a table.
     */
    public List<String> getPrimaryKeyNames () {
        return Arrays.asList(primaryKeyNames);
    }


    /**
     * Registers the table with a parent table. When updates are made to the parent table, updates to child entities
     * nested in the JSON string will be made. For example, pattern stops and shape points use this method to point to
     * the pattern table as their parent. Currently, an update to either of these child tables must be made by way of
     * a pattern update with nested array pattern_stops and/or shapes. This is due in part to the historical editor
     * data structure in mapdb which allowed for storing a list of objects as a table field. It also (TBD) may be useful
     * for ensuring data integrity and avoiding potentially risky partial updates. FIXME This needs further investigation.
     *
     * FIXME: Perhaps this logic should be removed from the Table class and explicitly stated in the editor/writer
     * classes.
     */
    private Table withParentTable(Table parentTable) {
        this.parentTable = parentTable;
        return this;
    }

    /**
     * Get only those fields included in the official GTFS specification for this table or used by the editor.
     */
    public List<Field> editorFields() {
        List<Field> editorFields = new ArrayList<>();
        for (Field f : fields) if (f.requirement == REQUIRED || f.requirement == OPTIONAL || f.requirement == EDITOR) {
            editorFields.add(f);
        }
        return editorFields;
    }

    /**
     * Get only those fields marked as required in the official GTFS specification for this table.
     */
    public List<Field> requiredFields () {
        // Filter out fields not used in editor (i.e., extension fields).
        List<Field> requiredFields = new ArrayList<>();
        for (Field f : fields) if (f.requirement == REQUIRED) requiredFields.add(f);
        return requiredFields;
    }

    /**
     * Get only those fields included in the official GTFS specification for this table, i.e., filter out fields used
     * in the editor or extensions.
     */
    public List<Field> specFields () {
        List<Field> specFields = new ArrayList<>();
        for (Field f : fields) if (f.requirement == REQUIRED || f.requirement == OPTIONAL) specFields.add(f);
        return specFields;
    }

    public boolean isCascadeDeleteRestricted() {
        return cascadeDeleteRestricted;
    }


    public boolean createSqlTable(Connection connection) {
        return createSqlTable(connection, null, false, null);
    }

    public boolean createSqlTable(Connection connection, boolean makeIdSerial) {
        return createSqlTable(connection, null, makeIdSerial, null);
    }

    public boolean createSqlTable(Connection connection, String namespace, boolean makeIdSerial) {
        return createSqlTable(connection, namespace, makeIdSerial, null);
    }

    /**
     * Create an SQL table with all the fields specified by this table object,
     * plus an integer CSV line number field in the first position.
     */
    public boolean createSqlTable (Connection connection, String namespace, boolean makeIdSerial, String[] primaryKeyFields) {
        // Optionally join namespace and name to create full table name if namespace is not null (i.e., table object is
        // a spec table).
        String tableName = namespace != null ? String.join(".", namespace, name) : name;
        String fieldDeclarations = Arrays.stream(fields)
                .map(Field::getSqlDeclaration)
                .collect(Collectors.joining(", "));
        if (primaryKeyFields != null) {
            fieldDeclarations += String.format(", primary key (%s)", String.join(", ", primaryKeyFields));
        }
        String dropSql = String.format("drop table if exists %s", tableName);
        // Adding the unlogged keyword gives about 12 percent speedup on loading, but is non-standard.
        String idFieldType = makeIdSerial ? "serial" : "bigint";
        String createSql = String.format("create table %s (id %s not null, %s)", tableName, idFieldType, fieldDeclarations);
        try {
            Statement statement = connection.createStatement();
            LOG.info(dropSql);
            statement.execute(dropSql);
            LOG.info(createSql);
            return statement.execute(createSql);
        } catch (Exception ex) {
            throw new StorageException(ex);
        }
    }

    /**
     * Create an SQL table that will insert a value into all the fields specified by this table object,
     * plus an integer CSV line number field in the first position.
     */
    public String generateInsertSql () {
        return generateInsertSql(null, false);
    }

    public String generateInsertSql (boolean setDefaultId) {
        return generateInsertSql(null, setDefaultId);
    }

    /**
     * Create SQL string for use in insert statement. Note, this filters table's fields to only those used in editor.
     */
    public String generateInsertSql (String namespace, boolean setDefaultId) {
        String tableName = namespace == null
                ? name
                : String.join(".", namespace, name);
        String joinedFieldNames = commaSeparatedNames(editorFields());
        String idValue = setDefaultId ? "DEFAULT" : "?";
        return String.format(
            "insert into %s (id, %s) values (%s, %s)",
            tableName,
            joinedFieldNames,
            idValue,
            String.join(", ", Collections.nCopies(editorFields().size(), "?"))
        );
    }

    /**
     * If working with the locations or location shapes return the fixed location geo json file name. For all other
     * tables return the table name with the .txt file extension.
     */
    public static String getTableFileNameWithExtension(String tableName) {
        if (tableName.equals(Table.LOCATIONS.name) || tableName.equals(Table.LOCATION_SHAPES.name)) {
            LOG.info("Loading data for {}, into supporting table {}", LOCATION_GEO_JSON_FILE_NAME, tableName);
            return LOCATION_GEO_JSON_FILE_NAME;
        } else {
            return getTableFileName(tableName, ".txt");
        }
    }

    public static String getTableFileName(String tableName) {
        return getTableFileName(tableName, "");
    }

    /**
     * Proprietary table file names are prefix with "datatools_" to distinguish them from GTFS spec files.
     */
    private static String getTableFileName(String tableName, String fileExtension) {
        return (tableName.equals("patterns"))
            ? String.format("%s%s%s", PROPRIETARY_FILE_PREFIX, tableName, fileExtension)
            : String.format("%s%s", tableName, fileExtension);
    }

    /**
     * In GTFS feeds, all files are supposed to be in the root of the zip file, but feed producers often put them
     * in a subdirectory. This function will search subdirectories if the entry is not found in the root.
     * It records an error if the entry is in a subdirectory (as long as errorStorage is not null).
     * It then creates a CSV reader for that table if it's found.
     */
    public CsvReader getCsvReader(ZipFile zipFile, SQLErrorStorage sqlErrorStorage) {
        final String tableFileName = getTableFileNameWithExtension(this.name);
        ZipEntry entry = zipFile.getEntry(tableFileName);
        if (entry == null) {
            // Table was not found, check if it is in a subdirectory.
            Enumeration<? extends ZipEntry> entries = zipFile.entries();
            while (entries.hasMoreElements()) {
                ZipEntry e = entries.nextElement();
                // Include the file separator prefix to force the complete file name to be considered.
                // This prevents stop_areas.txt from being loaded instead of areas.txt.
                if (e.getName().endsWith(String.format("%s%s", File.separator, tableFileName))) {
                    entry = e;
                    if (sqlErrorStorage != null) sqlErrorStorage.storeError(NewGTFSError.forTable(this, TABLE_IN_SUBDIRECTORY));
                    break;
                }
            }
        }
        if (entry == null) return null;
        try {
            List<String> errors = new ArrayList<>();
            CsvReader csvReader = getCsvReader(tableFileName, name, zipFile, entry, errors);
            if (!errors.isEmpty() && sqlErrorStorage != null) {
                // Errors will only be populated if parsing locations.geojson or stop_areas.txt.
                NewGTFSErrorType errorType = (tableFileName.equals(LOCATION_GEO_JSON_FILE_NAME))
                    ? GEO_JSON_PARSING
                    : STOP_AREA_PARSING;
                errors.forEach(error ->
                    sqlErrorStorage.storeError(NewGTFSError.forFeed(errorType, error))
                );
            }
            // Don't skip empty records. This is set to true by default on CsvReader. We want to check for empty records
            // during table load, so that they are logged as validation issues (WRONG_NUMBER_OF_FIELDS).
            csvReader.setSkipEmptyRecords(false);
            csvReader.readHeaders();
            return csvReader;
        } catch (IOException e) {
            LOG.error("Exception while opening zip entry: {}", entry, e);
            e.printStackTrace();
            return null;
        }
    }

    /**
     * Create a CSV reader depending on the table to be loaded. If the table is "locations.geojson" unpack the GeoJson
     * data first and load into a CSV reader, else, read the table contents directly into the CSV reader.
     */
    public static CsvReader getCsvReader(
        String tableFileName,
        String name,
        ZipFile zipFile,
        ZipEntry entry,
        List<String> errors
    ) throws IOException {
        CsvReader csvReader;
        if (tableFileName.equals(LOCATION_GEO_JSON_FILE_NAME)) {
            csvReader = GeoJsonUtil.getCsvReaderFromGeoJson(name, zipFile, entry, errors);
        } else if (tableFileName.equals(STOP_AREAS_FILE_NAME)) {
            csvReader = StopArea.getCsvReader(zipFile, entry, errors);
        } else {
            InputStream zipInputStream = zipFile.getInputStream(entry);
            // Skip any byte order mark that may be present. Files must be UTF-8,
            // but the GTFS spec says that "files that include the UTF byte order mark are acceptable".
            InputStream bomInputStream = new BOMInputStream(zipInputStream);
            csvReader = new CsvReader(bomInputStream, ',', StandardCharsets.UTF_8);
        }
        return csvReader;
    }

    /**
     * Join a list of fields with a comma + space separator.
     */
    public static String commaSeparatedNames(List<Field> fieldsToJoin) {
        return commaSeparatedNames(fieldsToJoin, null, false);
    }

    /**
     * Prepend a prefix string to each field and join them with a comma + space separator.
     * Also, if an export to GTFS is being performed, certain fields need a translation from the database format to the
     * GTFS format.  Otherwise, the fields are assumed to be asked in order to do a database-to-database export and so
     * the verbatim values of the fields are needed.
     */
    public static String commaSeparatedNames(List<Field> fieldsToJoin, String prefix, boolean csvOutput) {
        return fieldsToJoin.stream()
                // NOTE: This previously only prefixed fields that were foreign refs or key fields. However, this
                // caused an issue where shared fields were ambiguously referenced in a select query (specifically,
                // wheelchair_accessible in routes and trips). So this filter has been removed.
                .map(f -> f.getColumnExpression(prefix, csvOutput))
                .collect(Collectors.joining(", "));
    }

    // FIXME: Add table method that sets a field parameter based on field name and string value?
//    public void setParameterByName (PreparedStatement preparedStatement, String fieldName, String value) {
//        Field field = getFieldForName(fieldName);
//        int editorFieldIndex = editorFields().indexOf(field);
//        field.setParameter(preparedStatement, editorFieldIndex, value);
//    }

    /**
     * Create SQL string for use in update statement. Note, this filters table's fields to only those used in editor.
     */
    public String generateUpdateSql (String namespace, int id) {
        // Collect field names for string joining from JsonObject.
        String joinedFieldNames = editorFields().stream()
                // If updating, add suffix for use in set clause
                .map(field -> field.name + " = ?")
                .collect(Collectors.joining(", "));

        String tableName = namespace == null ? name : String.join(".", namespace, name);
        return String.format("update %s set %s where id = %d", tableName, joinedFieldNames, id);
    }

    /**
     * Generate select all SQL string. The minimum requirement parameter is used to determine which fields ought to be
     * included in the select statement. For example, if "OPTIONAL" is passed in, both optional and required fields
     * are included in the select. If "EDITOR" is the minimum requirement, editor, optional, and required fields will
     * all be included.
     */
    public String generateSelectSql (String namespace, Requirement minimumRequirement) {
        String fieldsString;
        String tableName = String.join(".", namespace, name);
        String fieldPrefix = tableName + ".";
        if (minimumRequirement.equals(EDITOR)) {
            fieldsString = commaSeparatedNames(editorFields(), fieldPrefix, true);
        } else if (minimumRequirement.equals(OPTIONAL)) {
            fieldsString = commaSeparatedNames(specFields(), fieldPrefix, true);
        } else if (minimumRequirement.equals(REQUIRED)) {
            fieldsString = commaSeparatedNames(requiredFields(), fieldPrefix, true);
        } else fieldsString = "*";
        return String.format("select %s from %s", fieldsString, tableName);
    }

    /**
     * Shorthand wrapper for calling {@link #generateSelectSql(String, Requirement)}. Note: this does not prefix field
     * names with the namespace, so cannot serve as a replacement for {@link #generateSelectAllExistingFieldsSql}.
     */
    public String generateSelectAllSql (String namespace) {
        return generateSelectSql(namespace, Requirement.PROPRIETARY);
    }

    /**
     * Generate a select statement from the columns that actually exist in the database table.  This method is intended
     * to be used when exporting to a GTFS and eventually generates the select all with each individual field and
     * applicable transformations listed out.
     */
    public String generateSelectAllExistingFieldsSql(Connection connection, String namespace) throws SQLException {
        // select all columns from table
        // FIXME This is postgres-specific and needs to be made generic for non-postgres databases.
        PreparedStatement statement = connection.prepareStatement(
            "SELECT column_name FROM information_schema.columns WHERE table_schema = ? AND table_name = ?"
        );
        statement.setString(1, namespace);
        statement.setString(2, name);
        ResultSet result = statement.executeQuery();

        // get result and add fields that are defined in this table
        List<Field> existingFields = new ArrayList<>();
        while (result.next()) {
            String columnName = result.getString(1);
            existingFields.add(getFieldForName(columnName));
        }

        String tableName = String.join(".", namespace, name);
        String fieldPrefix = tableName + ".";
        return String.format(
            "select %s from %s", commaSeparatedNames(existingFields, fieldPrefix, true), tableName
        );
    }

    public String generateJoinSql (Table joinTable, String namespace, String fieldName, boolean prefixTableName) {
        return generateJoinSql(null, joinTable, null, namespace, fieldName, prefixTableName);
    }

    public String generateJoinSql (String optionalSelect, Table joinTable, String namespace) {
        return generateJoinSql(optionalSelect, joinTable, null, namespace, null, true);
    }

    public String generateJoinSql (Table joinTable, String namespace) {
        return generateJoinSql(null, joinTable, null, namespace, null, true);
    }

    /**
     * Constructs a join clause to use in conjunction with {@link #generateJoinSql}. By default the join type is "INNER
     * JOIN" and the join field is whatever the table instance's key field is. Both of those defaults can be overridden
     * with the other overloaded methods.
     * @param optionalSelect optional select query to pre-select the join table
     * @param joinTable the Table to join with
     * @param joinType type of join (e.g., INNER JOIN, OUTER LEFT JOIN, etc.)
     * @param namespace feedId (or schema prefix)
     * @param fieldName the field to join on (default's to key field)
     * @param prefixTableName whether to prefix this table's name with the schema (helpful if this join follows a
     *                        previous join that renamed the table by dropping the schema/namespace
     * @return a fully formed join clause that can be appended to a select statement
     */
    public String generateJoinSql (String optionalSelect, Table joinTable, String joinType, String namespace, String fieldName, boolean prefixTableName) {
        if (fieldName == null) {
            // Default to key field if field name is not specified
            fieldName = getKeyFieldName();
        }
        if (joinType == null) {
            // Default to INNER JOIN if no join type provided
            joinType = "INNER JOIN";
        }
        String joinTableQuery;
        String joinTableName;
        if (optionalSelect != null) {
            // If a pre-select query is provided for the join table, the join table name must not contain the namespace
            // prefix.
            joinTableName = joinTable.name;
            joinTableQuery = String.format("(%s) %s", optionalSelect, joinTableName);
        } else {
            // Otherwise, set both the join "query" and the table name to the standard "namespace.table_name"
            joinTableQuery = joinTableName = String.format("%s.%s", namespace, joinTable.name);
        }
        // If prefix table name is set to false, skip prefixing the table name.
        String tableName = prefixTableName ? String.format("%s.%s", namespace, this.name) :this.name;
        // Construct the join clause. A sample might appear like:
        // "INNER JOIN schema.join_table ON schema.this_table.field_name = schema.join_table.field_name"
        // OR if optionalSelect is specified
        // "INNER JOIN (select * from schema.join_table where x = 'y') join_table ON schema.this_table.field_name = join_table.field_name"
        return String.format("%s %s ON %s.%s = %s.%s",
                joinType,
                joinTableQuery,
                tableName, fieldName,
                joinTableName, fieldName);
    }

    public String generateDeleteSql (String namespace) {
        return generateDeleteSql(namespace, null);
    }

    /**
     * Generate delete SQL string.
     */
    public String generateDeleteSql (String namespace, String fieldName) {
        String whereField = fieldName == null ? "id" : fieldName;
        return String.format("delete from %s where %s = ?", String.join(".", namespace, name), whereField);
    }

    /**
     * @param name a column name from the header of a CSV file
     * @return the Field object from this table with the given name. If there is no such field defined, create
     * a new Field object for this name.
     */
    public Field getFieldForName(String name) {
        int index = getFieldIndex(name);
        if (index >= 0) return fields[index];
        LOG.warn("Unrecognized header {}. Treating it as a proprietary string field.", name);
        return new StringField(name, UNKNOWN);
    }

    /**
     * Gets the key field for the table. Calling this on a table that has no key field is meaningless. WARNING: this
     * MUST be called on a spec table (i.e., one of the constant tables defined in this class). Otherwise, it
     * could return a non-key field.
     *
     * FIXME: Should this return null if hasUniqueKeyField is false? Not sure what might break if we change this...
     */
    public String getKeyFieldName () {
        // FIXME: If the table is constructed from fields found in a GTFS file, the first field is not guaranteed to be
        // the key field.
        return fields[0].name;
    }

    /**
     * Returns field name that defines order for grouped entities or that defines the compound key field (e.g.,
     * transfers#to_stop_id). WARNING: this field must be in the 1st position (base zero) of the fields array; hence,
     * this MUST be called on a spec table (i.e., one of the constant tables defined in this class). Otherwise, it could
     * return null even if the table has an order field defined.
     */
    public String getOrderFieldName () {
        String name = fields[1].name;
        if (name.contains("_sequence") || compoundKey) return name;
        else return null;
    }

    /**
     * Gets index fields for the spec table. WARNING: this MUST be called on a spec table (i.e., one of the constant
     * tables defined in this class). Otherwise, it could return fields that should not be indexed.
     * @return
     */
    public String getIndexFields() {
        String orderFieldName = getOrderFieldName();
        if (orderFieldName == null) return getKeyFieldName();
        else return String.join(",", getKeyFieldName(), orderFieldName);
    }

    public Class<? extends Entity> getEntityClass() {
        return entityClass;
    }


    /**
     * Finds the index of the field for this table given a string name.
     * @return the index of the field or -1 if no match is found
     */
    public int getFieldIndex (String name) {
        return Field.getFieldIndex(fields, name);
    }

    /**
     * Whether a field with the provided name exists in the table's list of fields.
     */
    public boolean hasField (String name) {
        return getFieldIndex(name) != -1;
    }

    public boolean isRequired () {
        return required == REQUIRED;
    }

    /**
     * Checks whether the table is part of the GTFS specification, i.e., it is not an internal table used for the editor
     * (e.g., Patterns or PatternStops).
     */
    public boolean isSpecTable() {
        return required == REQUIRED || required == OPTIONAL;
    }

    /**
     * Create indexes for table using shouldBeIndexed(), key field, and/or sequence field. WARNING: this MUST be called
     * on a spec table (i.e., one of the constant tables defined in this class). Otherwise, the getIndexFields method
     * could return fields that should not be indexed.
     * FIXME: add foreign reference indexes?
     */
    public void createIndexes(Connection connection, String namespace) throws SQLException {
        if ("agency".equals(name) || "feed_info".equals(name)) {
            // Skip indexing for the small tables that have so few records that indexes are unlikely to
            // improve query performance or that are unlikely to be joined to other tables. NOTE: other tables could be
            // added here in the future as needed.
            LOG.info("Skipping indexes for {} table", name);
            return;
        }
        LOG.info("Indexing {}...", name);
        String tableName;
        if (namespace == null) {
            throw new IllegalStateException("Schema namespace must be provided!");
        } else {
            // Construct table name with prefixed namespace (and account for whether it already ends in a period).
            tableName = namespace.endsWith(".") ? namespace + name : String.join(".", namespace, name);
        }
        // We determine which columns should be indexed based on field order in the GTFS spec model table.
        // Not sure that's a good idea, this could use some abstraction. TODO getIndexColumns() on each table.
        String indexColumns = getIndexFields();
        // TODO verify referential integrity and uniqueness of keys
        // TODO create primary key and fall back on plain index (consider not null & unique constraints)
        // TODO use line number as primary key
        // Note: SQLITE requires specifying a name for indexes.
        String indexName = String.join("_", tableName.replace(".", "_"), "idx");
        String indexSql = String.format("create index %s on %s (%s)", indexName, tableName, indexColumns);
        //String indexSql = String.format("alter table %s add primary key (%s)", tableName, indexColumns);
        LOG.info(indexSql);
        connection.createStatement().execute(indexSql);
        // TODO add foreign key constraints, and recover recording errors as needed.

        // More indexing
        // TODO integrate with the above indexing code, iterating over a List<String> of index column expressions
        for (Field field : fields) {
            if (field.shouldBeIndexed()) {
                Statement statement = connection.createStatement();
                String fieldIndex = String.join("_", tableName.replace(".", "_"), field.name, "idx");
                String sql = String.format("create index %s on %s (%s)", fieldIndex, tableName, field.name);
                LOG.info(sql);
                statement.execute(sql);
            }
        }
    }

    /**
     * Creates a SQL table from the table to clone. This uses the SQL syntax "create table x as y" not only copies the
     * table structure, but also the data from the original table. Creating table indexes is not handled by this method.
     *
     * Note: the stop_times table is a special case that will optionally normalize the stop_sequence values to be
     * zero-based and incrementing.
     *
     * @param connection            SQL connection
     * @param tableToClone          table name to clone (in the dot notation: namespace.gtfs_table)
     * @param normalizeStopTimes    whether to normalize stop times (set stop_sequence values to be zero-based and
     *                              incrementing)
     */
    public boolean createSqlTableFrom(Connection connection, String tableToClone, boolean normalizeStopTimes) {
        long startTime = System.currentTimeMillis();
        try {
            Statement statement = connection.createStatement();
            // Drop target table to avoid a conflict.
            String dropSql = String.format("drop table if exists %s", name);
            LOG.info(dropSql);
            statement.execute(dropSql);
            if (tableToClone.endsWith("stop_times") && normalizeStopTimes) {
                normalizeAndCloneStopTimes(statement, name, tableToClone);
            } else {
                // Adding the unlogged keyword gives about 12 percent speedup on loading, but is non-standard.
                // FIXME: Which create table operation is more efficient?
                String createTableAsSql = String.format("create table %s as table %s", name, tableToClone);
                // Create table in the image of the table we're copying (indexes are not included).
                LOG.info(createTableAsSql);
                statement.execute(createTableAsSql);
            }
            applyAutoIncrementingSequence(statement);
            // FIXME: Is there a need to add primary key constraint here?
            if (usePrimaryKey) {
                // Add primary key to ID column for any tables that require it.
                String addPrimaryKeySql = String.format("ALTER TABLE %s ADD PRIMARY KEY (id)", name);
                LOG.info(addPrimaryKeySql);
                statement.execute(addPrimaryKeySql);
            }
            return true;
        } catch (SQLException ex) {
            LOG.error("Error cloning table {}: {}", name, ex.getSQLState());
            LOG.error("details: ", ex);
            try {
                connection.rollback();
                // It is likely that if cloning the table fails, the reason was that the table did not already exist.
                // Try to create the table here from scratch.
                // FIXME: Maybe we should check that the reason the clone failed was that the table already exists.
                createSqlTable(connection, true);
                return true;
            } catch (SQLException e) {
                e.printStackTrace();
                return false;
            }
        } finally {
            LOG.info("Cloned table {} as {} in {} ms", tableToClone, name, System.currentTimeMillis() - startTime);
        }
    }

    /**
     *  Normalize stop sequences for stop times table so that sequences are all zero-based and increment
     by one. This ensures that sequence values for stop_times and pattern_stops are not initially out
     of sync for feeds imported into the editor.

     NOTE: This happens here instead of as part of post-processing because it's much faster overall to perform
     this as an INSERT vs. an UPDATE. It also needs to be done before creating table indexes. There may be some
     messiness here as far as using the column metadata to perform the SELECT query with the correct column names, but
     it is about an order of magnitude faster than the UPDATE approach.

     For example, with the Bronx bus feed, the UPDATE approach took 53 seconds on an un-normalized table (i.e., snapshotting
     a table from a direct GTFS load), but it only takes about 8 seconds with the INSERT approach. Additionally, this
     INSERT approach seems to dramatically cut down on the time needed for indexing large tables.
     */
    private void normalizeAndCloneStopTimes(Statement statement, String name, String tableToClone) throws SQLException {
        // Create table with matching columns first and then insert all rows with a special select query that
        // normalizes the stop sequences before inserting.
        // "Create table like" can optionally include indexes, but we want to avoid creating the indexes beforehand
        // because this will slow down our massive insert for stop times.
        String createTableLikeSql = String.format("create table %s (like %s)", name, tableToClone);
        LOG.info(createTableLikeSql);
        statement.execute(createTableLikeSql);
        long normalizeStartTime = System.currentTimeMillis();
        LOG.info("Normalizing stop sequences");
        // First get the column names (to account for any non-standard fields that may be present)
        List<String> columns = new ArrayList<>();
        ResultSet resultSet = statement.executeQuery(String.format("select * from %s limit 1", tableToClone));
        ResultSetMetaData metadata = resultSet.getMetaData();
        int nColumns = metadata.getColumnCount();
        for (int i = 1; i <= nColumns; i++) {
            columns.add(metadata.getColumnName(i));
        }
        // Replace stop sequence column with the normalized sequence values.
        columns.set(columns.indexOf("stop_sequence"), "-1 + row_number() over (partition by trip_id order by stop_sequence) as stop_sequence");
        String insertAllSql = String.format("insert into %s (select %s from %s)", name, String.join(", ", columns), tableToClone);
        LOG.info(insertAllSql);
        statement.execute(insertAllSql);
        LOG.info("Normalized stop times sequences in {} ms", System.currentTimeMillis() - normalizeStartTime);
    }

    /**
     * Make id column serial and set the next value based on the current max value. This is intended to operate on
     * existing statement/connection and should not be applied to a table has been created with a serial (i.e., auto-
     * incrementing ID. This code is derived from https://stackoverflow.com/a/9490532/915811
     */
    private void applyAutoIncrementingSequence(Statement statement) throws SQLException {
        String selectMaxSql = String.format("SELECT MAX(id) + 1 FROM %s", name);

        int maxID = 0;
        LOG.info(selectMaxSql);
        statement.execute(selectMaxSql);
        ResultSet maxIdResult = statement.getResultSet();
        if (maxIdResult.next()) {
            maxID = maxIdResult.getInt(1);
        }
        // Set default max ID to 1 (the start value cannot be less than MINVALUE 1)
        // FIXME: Skip sequence creation if maxID = 1?
        if (maxID < 1) {
            maxID = 1;
        }

        String sequenceName = name + "_id_seq";
        String createSequenceSql = String.format("CREATE SEQUENCE %s START WITH %d", sequenceName, maxID);
        LOG.info(createSequenceSql);
        statement.execute(createSequenceSql);

        String alterColumnNextSql = String.format("ALTER TABLE %s ALTER COLUMN id SET DEFAULT nextval('%s')", name, sequenceName);
        LOG.info(alterColumnNextSql);
        statement.execute(alterColumnNextSql);
        String alterColumnNotNullSql = String.format("ALTER TABLE %s ALTER COLUMN id SET NOT NULL", name);
        LOG.info(alterColumnNotNullSql);
        statement.execute(alterColumnNotNullSql);
    }

    public Table getParentTable() {
        return parentTable;
    }

    /**
     * For an array of field headers, returns the matching set of {@link Field}s for a {@link Table}. If errorStorage is
     * not null, errors related to unexpected or duplicate header names will be stored.
     */
    public Field[] getFieldsFromFieldHeaders(String[] headers, SQLErrorStorage errorStorage) {
        Field[] fields = new Field[headers.length];
        Set<String> fieldsSeen = new HashSet<>();
        for (int h = 0; h < headers.length; h++) {
            String header = sanitize(headers[h], errorStorage);
            if (fieldsSeen.contains(header) || "id".equals(header)) {
                // FIXME: add separate error for tables containing ID field.
                if (errorStorage != null) errorStorage.storeError(NewGTFSError.forTable(this, DUPLICATE_HEADER).setBadValue(header));
                fields[h] = null;
            } else {
                fields[h] = getFieldForName(header);
                fieldsSeen.add(header);
            }
        }
        return fields;
    }

    /**
     * Returns the index of the key field within the array of fields provided for a given table.
     * @param fields array of fields (intended to be derived from the headers of a csv text file)
     */
    public int getKeyFieldIndex(Field[] fields) {
        String keyField = getKeyFieldName();
        return Field.getFieldIndex(fields, keyField);
    }

    public boolean hasConditionalRequirements() {
        return !getConditionalRequirements().isEmpty();
    }

    public Map<Field, ConditionalRequirement[]> getConditionalRequirements() {
        Map<Field, ConditionalRequirement[]> fieldsWithConditions = new HashMap<>();
        for (Field field : fields) {
            if (field.isConditionallyRequired()) {
                fieldsWithConditions.put(field, field.conditions);
            }
        }
        return fieldsWithConditions;
    }

}<|MERGE_RESOLUTION|>--- conflicted
+++ resolved
@@ -342,21 +342,6 @@
     ).withParentTable(PATTERNS)
     .addPrimaryKeyNames("pattern_id", "stop_sequence");
 
-<<<<<<< HEAD
-
-    public static final Table TRANSFERS = new Table("transfers", Transfer.class, OPTIONAL,
-            // FIXME: Do we need an index on from_ and to_stop_id
-            new StringField("from_stop_id", REQUIRED).isReferenceTo(STOPS),
-            new StringField("to_stop_id", REQUIRED).isReferenceTo(STOPS),
-            new ShortField("transfer_type", REQUIRED, 3),
-            new StringField("min_transfer_time", OPTIONAL)
-    ).addPrimaryKey()
-    .keyFieldIsNotUnique()
-    .hasCompoundKey()
-    .addPrimaryKeyNames("from_stop_id", "to_stop_id");
-
-=======
->>>>>>> 52126915
     public static final Table TRIPS = new Table("trips", Trip.class, REQUIRED,
         new StringField("trip_id", REQUIRED),
         new StringField("route_id", REQUIRED).isReferenceTo(ROUTES).indexThisColumn(),
@@ -375,7 +360,6 @@
     ).addPrimaryKey()
     .addPrimaryKeyNames("trip_id");
 
-<<<<<<< HEAD
     // https://github.com/MobilityData/gtfs-flex/blob/master/spec/reference.md#
     public static final Table LOCATIONS = new Table("locations", Location.class, OPTIONAL,
         new StringField("location_id", REQUIRED),
@@ -397,7 +381,6 @@
         new StringField("area_id", REQUIRED).isReferenceTo(STOP_AREAS),
         new StringField("area_name", OPTIONAL)
     );
-=======
     // Must come after TRIPS table to which it has references.
     public static final Table TRANSFERS = new Table("transfers", Transfer.class, OPTIONAL,
         // Conditionally required fields (from_stop_id, to_stop_id, from_trip_id and to_trip_id) are defined here as
@@ -416,7 +399,6 @@
     .keyFieldIsNotUnique()
     .hasCompoundKey()
     .addPrimaryKeyNames("from_stop_id", "to_stop_id", "from_trip_id", "to_trip_id", "from_route_id", "to_route_id");
->>>>>>> 52126915
 
     // Must come after TRIPS and STOPS table to which it has references
     public static final Table STOP_TIMES = new Table("stop_times", StopTime.class, REQUIRED,
