package com.conveyal.gtfs.loader;

import com.conveyal.gtfs.error.NewGTFSError;
import com.conveyal.gtfs.error.NewGTFSErrorType;
import com.conveyal.gtfs.error.SQLErrorStorage;
import com.conveyal.gtfs.loader.conditions.AgencyHasMultipleRowsCheck;
import com.conveyal.gtfs.loader.conditions.ConditionalRequirement;
import com.conveyal.gtfs.loader.conditions.FieldInRangeCheck;
import com.conveyal.gtfs.loader.conditions.FieldIsEmptyCheck;
import com.conveyal.gtfs.loader.conditions.FieldNotEmptyAndMatchesValueCheck;
import com.conveyal.gtfs.loader.conditions.ForeignRefExistsCheck;
import com.conveyal.gtfs.loader.conditions.ReferenceFieldShouldBeProvidedCheck;
import com.conveyal.gtfs.model.Agency;
import com.conveyal.gtfs.model.Area;
import com.conveyal.gtfs.model.Attribution;
import com.conveyal.gtfs.model.BookingRule;
import com.conveyal.gtfs.model.Calendar;
import com.conveyal.gtfs.model.CalendarDate;
import com.conveyal.gtfs.model.Entity;
import com.conveyal.gtfs.model.FareAttribute;
import com.conveyal.gtfs.model.FareRule;
import com.conveyal.gtfs.model.FeedInfo;
import com.conveyal.gtfs.model.Frequency;
import com.conveyal.gtfs.model.Location;
import com.conveyal.gtfs.model.LocationShape;
import com.conveyal.gtfs.model.Pattern;
import com.conveyal.gtfs.model.PatternLocation;
import com.conveyal.gtfs.model.PatternStop;
import com.conveyal.gtfs.model.PatternStopArea;
import com.conveyal.gtfs.model.Route;
import com.conveyal.gtfs.model.ScheduleException;
import com.conveyal.gtfs.model.ShapePoint;
import com.conveyal.gtfs.model.Stop;
import com.conveyal.gtfs.model.StopArea;
import com.conveyal.gtfs.model.StopTime;
import com.conveyal.gtfs.model.Transfer;
import com.conveyal.gtfs.model.Translation;
import com.conveyal.gtfs.model.Trip;
import com.conveyal.gtfs.storage.StorageException;
import com.conveyal.gtfs.util.GeoJsonUtil;
import com.csvreader.CsvReader;
import org.apache.commons.io.input.BOMInputStream;
import org.slf4j.Logger;
import org.slf4j.LoggerFactory;

import java.io.IOException;
import java.io.InputStream;
import java.nio.charset.StandardCharsets;
import java.sql.Connection;
import java.sql.PreparedStatement;
import java.sql.ResultSet;
import java.sql.ResultSetMetaData;
import java.sql.SQLException;
import java.sql.Statement;
import java.util.ArrayList;
import java.util.Arrays;
import java.util.Collections;
import java.util.Enumeration;
import java.util.HashMap;
import java.util.HashSet;
import java.util.List;
import java.util.Map;
import java.util.Set;
import java.util.stream.Collectors;
import java.util.zip.ZipEntry;
import java.util.zip.ZipFile;

import static com.conveyal.gtfs.error.NewGTFSErrorType.DUPLICATE_HEADER;
import static com.conveyal.gtfs.error.NewGTFSErrorType.GEO_JSON_PARSING;
import static com.conveyal.gtfs.error.NewGTFSErrorType.STOP_AREA_PARSING;
import static com.conveyal.gtfs.error.NewGTFSErrorType.TABLE_IN_SUBDIRECTORY;
import static com.conveyal.gtfs.loader.JdbcGtfsLoader.sanitize;
import static com.conveyal.gtfs.loader.Requirement.EDITOR;
import static com.conveyal.gtfs.loader.Requirement.EXTENSION;
import static com.conveyal.gtfs.loader.Requirement.OPTIONAL;
import static com.conveyal.gtfs.loader.Requirement.REQUIRED;
import static com.conveyal.gtfs.loader.Requirement.UNKNOWN;


/**
 * This groups a table name with a description of the fields in the table.
 * It can be normative (expressing the specification for a CSV table in GTFS)
 * or descriptive (providing the schema of an RDBMS table).
 *
 * TODO associate Table with EntityPopulator (combine read and write sides)
 */
public class Table {

    private static final Logger LOG = LoggerFactory.getLogger(Table.class);

    public static final String LOCATION_GEO_JSON_FILE_NAME = "locations.geojson";
    public static final String STOP_AREAS_FILE_NAME = "stop_areas.txt";

    public final String name;

    public final String fileName;

    final Class<? extends Entity> entityClass;

    final Requirement required;

    public final Field[] fields;
    /** Determines whether cascading delete is restricted. Defaults to false (i.e., cascade delete is allowed) */
    private boolean cascadeDeleteRestricted = false;
    /** An update to the parent table will trigger an update to this table if parent has nested entities. */
    private Table parentTable;
    /** When snapshotting a table for editor use, this indicates whether a primary key constraint should be added to ID. */
    private boolean usePrimaryKey = false;
    /** Indicates whether the table has unique key field. */
    public boolean hasUniqueKeyField = true;
    /**
     * Indicates whether the table has a compound key that must be used in conjunction with the key field to determine
     * table uniqueness(e.g., transfers#to_stop_id).
     * */
    private boolean compoundKey;

    /** Key(s) that uniquely identify an entry in the respective table.*/
    private String[] primaryKeyNames;

    public Table (String name, Class<? extends Entity> entityClass, Requirement required, Field... fields) {
        // TODO: verify table name is OK for use in constructing dynamic SQL queries
        this.name = name;
        this.fileName = name + ".txt";
        this.entityClass = entityClass;
        this.required = required;
        this.fields = fields;
    }

    public static final Table AGENCY = new Table("agency", Agency.class, REQUIRED,
        new StringField("agency_id",  OPTIONAL).requireConditions(
            // If there is more than one agency, the agency_id must be provided
            // https://developers.google.com/transit/gtfs/reference#agencytxt
            new AgencyHasMultipleRowsCheck()
        ).hasForeignReferences(),
        new StringField("agency_name", REQUIRED),
        new URLField("agency_url", REQUIRED),
        new StringField("agency_timezone", REQUIRED), // FIXME new field type for time zones?
        new StringField("agency_lang", OPTIONAL), // FIXME new field type for languages?
        new StringField("agency_phone", OPTIONAL),
        new URLField("agency_branding_url", OPTIONAL),
        new URLField("agency_fare_url", OPTIONAL),
        new StringField("agency_email", OPTIONAL) // FIXME new field type for emails?
    ).restrictDelete()
    .addPrimaryKey()
    .addPrimaryKeyNames("agency_id");

    // The GTFS spec says this table is required, but in practice it is not required if calendar_dates is present.
    public static final Table CALENDAR = new Table("calendar", Calendar.class, OPTIONAL,
        new StringField("service_id",  REQUIRED),
        new IntegerField("monday", REQUIRED, 0, 1),
        new IntegerField("tuesday", REQUIRED, 0, 1),
        new IntegerField("wednesday", REQUIRED, 0, 1),
        new IntegerField("thursday", REQUIRED, 0, 1),
        new IntegerField("friday", REQUIRED, 0, 1),
        new IntegerField("saturday", REQUIRED, 0, 1),
        new IntegerField("sunday", REQUIRED, 0, 1),
        new DateField("start_date", REQUIRED),
        new DateField("end_date", REQUIRED),
        // Editor-specific field
        new StringField("description", EDITOR)
    ).restrictDelete()
    .addPrimaryKey()
    .addPrimaryKeyNames("service_id");

    public static final Table SCHEDULE_EXCEPTIONS = new Table("schedule_exceptions", ScheduleException.class, EDITOR,
            new StringField("name", REQUIRED), // FIXME: This makes name the key field...
            // FIXME: Change to DateListField
            new DateListField("dates", REQUIRED),
            new ShortField("exemplar", REQUIRED, 9),
            new StringListField("custom_schedule", OPTIONAL).isReferenceTo(CALENDAR),
            new StringListField("added_service", OPTIONAL).isReferenceTo(CALENDAR),
            new StringListField("removed_service", OPTIONAL).isReferenceTo(CALENDAR)
    );

    public static final Table CALENDAR_DATES = new Table("calendar_dates", CalendarDate.class, OPTIONAL,
        new StringField("service_id", REQUIRED).isReferenceTo(CALENDAR),
        new DateField("date", REQUIRED),
        new IntegerField("exception_type", REQUIRED, 1, 2)
    ).keyFieldIsNotUnique()
    .addPrimaryKeyNames("service_id", "date");

    public static final Table FARE_ATTRIBUTES = new Table("fare_attributes", FareAttribute.class, OPTIONAL,
        new StringField("fare_id", REQUIRED),
        new DoubleField("price", REQUIRED, 0.0, Double.MAX_VALUE, 2),
        new CurrencyField("currency_type", REQUIRED),
        new ShortField("payment_method", REQUIRED, 1),
        new ShortField("transfers", REQUIRED, 2).permitEmptyValue(),
        new StringField("agency_id", OPTIONAL).requireConditions(
            // If there is more than one agency, this agency_id is required.
            // https://developers.google.com/transit/gtfs/reference#fare_attributestxt
            new ReferenceFieldShouldBeProvidedCheck("agency_id")
        ),
        new IntegerField("transfer_duration", OPTIONAL)
    ).addPrimaryKey()
    .addPrimaryKeyNames("fare_id");

    // FIXME: Should we add some constraint on number of rows that this table has? Perhaps this is a GTFS editor specific
    //  feature.
    public static final Table FEED_INFO = new Table("feed_info", FeedInfo.class, OPTIONAL,
        new StringField("feed_publisher_name", REQUIRED),
        // feed_id is not the first field because that would label it as the key field, which we do not want because the
        // key field cannot be optional. feed_id is not part of the GTFS spec, but is required by OTP to associate static GTFS with GTFS-rt feeds.
        new StringField("feed_id", OPTIONAL),
        new URLField("feed_publisher_url", REQUIRED),
        new LanguageField("feed_lang", REQUIRED),
        new DateField("feed_start_date", OPTIONAL),
        new DateField("feed_end_date", OPTIONAL),
        new StringField("feed_version", OPTIONAL),
        // Editor-specific field that represents default route values for use in editing.
        new ColorField("default_route_color", EDITOR),
        // FIXME: Should the route type max value be equivalent to GTFS spec's max?
        new IntegerField("default_route_type", EDITOR, 999),
        new LanguageField("default_lang", OPTIONAL),
        new StringField("feed_contact_email", OPTIONAL),
        new URLField("feed_contact_url", OPTIONAL)
    ).keyFieldIsNotUnique();

    public static final Table ROUTES = new Table("routes", Route.class, REQUIRED,
        new StringField("route_id",  REQUIRED),
        new StringField("agency_id",  OPTIONAL).isReferenceTo(AGENCY).requireConditions(
            // If there is more than one agency, this agency_id is required.
            // https://developers.google.com/transit/gtfs/reference#routestxt
            new ReferenceFieldShouldBeProvidedCheck("agency_id")
        ),
        new StringField("route_short_name", OPTIONAL), // one of short or long must be provided
        new StringField("route_long_name", OPTIONAL),
        new StringField("route_desc", OPTIONAL),
        // Max route type according to the GTFS spec is 7; however, there is a GTFS proposal that could see this 
        // max value grow to around 1800: https://groups.google.com/forum/#!msg/gtfs-changes/keT5rTPS7Y0/71uMz2l6ke0J
        new IntegerField("route_type", REQUIRED, 1800),
        new URLField("route_url", OPTIONAL),
        new URLField("route_branding_url", OPTIONAL),
        new ColorField("route_color", OPTIONAL), // really this is an int in hex notation
        new ColorField("route_text_color", OPTIONAL),
        // Editor fields below.
        new ShortField("publicly_visible", EDITOR, 1),
        // wheelchair_accessible is an exemplar field applied to all trips on a route.
        new ShortField("wheelchair_accessible", EDITOR, 2).permitEmptyValue(),
        new IntegerField("route_sort_order", OPTIONAL, 0, Integer.MAX_VALUE),
        // Status values are In progress (0), Pending approval (1), and Approved (2).
        new ShortField("status", EDITOR, 2),
        new ShortField("continuous_pickup", OPTIONAL,3),
        new ShortField("continuous_drop_off", OPTIONAL,3)
    ).addPrimaryKey()
    .addPrimaryKeyNames("route_id");

    public static final Table SHAPES = new Table("shapes", ShapePoint.class, OPTIONAL,
            new StringField("shape_id", REQUIRED),
            new IntegerField("shape_pt_sequence", REQUIRED),
            new DoubleField("shape_pt_lat", REQUIRED, -80, 80, 6),
            new DoubleField("shape_pt_lon", REQUIRED, -180, 180, 6),
            new DoubleField("shape_dist_traveled", OPTIONAL, 0, Double.POSITIVE_INFINITY, -1),
            // Editor-specific field that represents a shape point's behavior in UI.
            // 0 - regular shape point
            // 1 - user-designated anchor point (handle with which the user can manipulate shape)
            // 2 - stop-projected point (dictates the value of shape_dist_traveled for a pattern stop)
            new ShortField("point_type", EDITOR, 2)
    ).addPrimaryKeyNames("shape_id", "shape_pt_sequence");

    public static final Table PATTERNS = new Table("patterns", Pattern.class, OPTIONAL,
            new StringField("pattern_id", REQUIRED),
            new StringField("route_id", REQUIRED).isReferenceTo(ROUTES),
            new StringField("name", OPTIONAL),
            // Editor-specific fields.
            // direction_id and shape_id are exemplar fields applied to all trips for a pattern.
            new ShortField("direction_id", EDITOR, 1),
            new ShortField("use_frequency", EDITOR, 1),
            new StringField("shape_id", EDITOR).isReferenceTo(SHAPES)
    ).addPrimaryKey()
    .addPrimaryKeyNames("pattern_id");

    public static final Table STOPS = new Table("stops", Stop.class, REQUIRED,
        new StringField("stop_id", REQUIRED),
        new StringField("stop_code", OPTIONAL),
        // The actual conditions that will be acted upon are within the location_type field.
        new StringField("stop_name", OPTIONAL).requireConditions(),
        new StringField("stop_desc", OPTIONAL),
        // The actual conditions that will be acted upon are within the location_type field.
        new DoubleField("stop_lat", OPTIONAL, -80, 80, 6).requireConditions(),
        // The actual conditions that will be acted upon are within the location_type field.
        new DoubleField("stop_lon", OPTIONAL, -180, 180, 6).requireConditions(),
        new StringField("zone_id", OPTIONAL).hasForeignReferences(),
        new URLField("stop_url", OPTIONAL),
        new ShortField("location_type", OPTIONAL, 4).requireConditions(
            // If the location type is defined and within range, the dependent fields are required.
            // https://developers.google.com/transit/gtfs/reference#stopstxt
            new FieldInRangeCheck(0, 2, "stop_name"),
            new FieldInRangeCheck(0, 2, "stop_lat"),
            new FieldInRangeCheck(0, 2, "stop_lon"),
            new FieldInRangeCheck(2, 4, "parent_station")
        ),
        // The actual conditions that will be acted upon are within the location_type field.
        new StringField("parent_station", OPTIONAL).requireConditions(),
        new StringField("stop_timezone", OPTIONAL),
        new ShortField("wheelchair_boarding", OPTIONAL, 2),
        new StringField("platform_code", OPTIONAL)
    ).restrictDelete()
    .addPrimaryKey()
    .addPrimaryKeyNames("stop_id");

    // GTFS reference: https://developers.google.com/transit/gtfs/reference#fare_rulestxt
    public static final Table FARE_RULES = new Table("fare_rules", FareRule.class, OPTIONAL,
        new StringField("fare_id", REQUIRED).isReferenceTo(FARE_ATTRIBUTES),
        new StringField("route_id", OPTIONAL).isReferenceTo(ROUTES),
        new StringField("origin_id", OPTIONAL).requireConditions(
            // If the origin_id is defined, its value must exist as a zone_id in stops.txt.
            new ForeignRefExistsCheck("zone_id", "fare_rules")
        ),
        new StringField("destination_id", OPTIONAL).requireConditions(
            // If the destination_id is defined, its value must exist as a zone_id in stops.txt.
            new ForeignRefExistsCheck("zone_id", "fare_rules")
        ),
        new StringField("contains_id", OPTIONAL).requireConditions(
            // If the contains_id is defined, its value must exist as a zone_id in stops.txt.
            new ForeignRefExistsCheck("zone_id", "fare_rules")
        )
    ).withParentTable(FARE_ATTRIBUTES)
    .addPrimaryKey().keyFieldIsNotUnique()
    .addPrimaryKeyNames("fare_id", "route_id", "origin_id", "destination_id", "contains_id");

    public static final Table PATTERN_STOP = new Table("pattern_stops", PatternStop.class, OPTIONAL,
            new StringField("pattern_id", REQUIRED).isReferenceTo(PATTERNS),
            new IntegerField("stop_sequence", REQUIRED, 0, Integer.MAX_VALUE),
            // FIXME: Do we need an index on stop_id?
            new StringField("stop_id", REQUIRED).isReferenceTo(STOPS),
            // Editor-specific fields
            new StringField("stop_headsign", EDITOR),
            new IntegerField("default_travel_time", EDITOR,0, Integer.MAX_VALUE),
            new IntegerField("default_dwell_time", EDITOR, 0, Integer.MAX_VALUE),
            new IntegerField("drop_off_type", EDITOR, 2),
            new IntegerField("pickup_type", EDITOR, 2),
            new DoubleField("shape_dist_traveled", EDITOR, 0, Double.POSITIVE_INFINITY, -1),
            new ShortField("timepoint", EDITOR, 1),
            new ShortField("continuous_pickup", OPTIONAL,3),
<<<<<<< HEAD
            new ShortField("continuous_drop_off", OPTIONAL,3),
            new StringField("pickup_booking_rule_id", OPTIONAL),
            new StringField("drop_off_booking_rule_id", OPTIONAL)
    ).withParentTable(PATTERNS);
=======
            new ShortField("continuous_drop_off", OPTIONAL,3)
    ).withParentTable(PATTERNS)
    .addPrimaryKeyNames("pattern_id", "stop_sequence");
>>>>>>> f2ceb590


    public static final Table TRANSFERS = new Table("transfers", Transfer.class, OPTIONAL,
            // FIXME: Do we need an index on from_ and to_stop_id
            new StringField("from_stop_id", REQUIRED).isReferenceTo(STOPS),
            new StringField("to_stop_id", REQUIRED).isReferenceTo(STOPS),
            new ShortField("transfer_type", REQUIRED, 3),
            new StringField("min_transfer_time", OPTIONAL)
    ).addPrimaryKey()
    .keyFieldIsNotUnique()
    .hasCompoundKey()
    .addPrimaryKeyNames("from_stop_id", "to_stop_id");

    public static final Table TRIPS = new Table("trips", Trip.class, REQUIRED,
        new StringField("trip_id", REQUIRED),
        new StringField("route_id", REQUIRED).isReferenceTo(ROUTES).indexThisColumn(),
        // FIXME: Should this also optionally reference CALENDAR_DATES?
        // FIXME: Do we need an index on service_id
        new StringField("service_id", REQUIRED).isReferenceTo(CALENDAR),
        new StringField("trip_headsign", OPTIONAL),
        new StringField("trip_short_name", OPTIONAL),
        new ShortField("direction_id", OPTIONAL, 1),
        new StringField("block_id", OPTIONAL),
        new StringField("shape_id", OPTIONAL).isReferenceTo(SHAPES),
        new ShortField("wheelchair_accessible", OPTIONAL, 2),
        new ShortField("bikes_allowed", OPTIONAL, 2),
        // Editor-specific fields below.
        new StringField("pattern_id", EDITOR).isReferenceTo(PATTERNS)
    ).addPrimaryKey()
    .addPrimaryKeyNames("trip_id");

    // https://github.com/MobilityData/gtfs-flex/blob/master/spec/reference.md#
    public static final Table LOCATIONS = new Table("locations", Location.class, OPTIONAL,
        new StringField("location_id", REQUIRED),
        new StringField("stop_name", OPTIONAL),
        new StringField("stop_desc", OPTIONAL),
        new StringField("zone_id", OPTIONAL),
        new URLField("stop_url", OPTIONAL),
        new StringField("geometry_type", REQUIRED)
    ).addPrimaryKey();

    // https://github.com/MobilityData/gtfs-flex/blob/master/spec/reference.md#stop_areastxt-file-modified
    public static final Table STOP_AREAS = new Table("stop_areas", StopArea.class, OPTIONAL,
        new StringField("area_id", REQUIRED),
        new StringField("stop_id", REQUIRED).isReferenceTo(STOPS).isReferenceTo(LOCATIONS)
    ).keyFieldIsNotUnique();

    // https://github.com/MobilityData/gtfs-flex/blob/master/spec/reference.md#areastxt-no-change
    public static final Table AREA = new Table("areas", Area.class, OPTIONAL,
        new StringField("area_id", REQUIRED).isReferenceTo(STOP_AREAS),
        new StringField("area_name", OPTIONAL)
    );

    // Must come after TRIPS and STOPS table to which it has references
    public static final Table STOP_TIMES = new Table("stop_times", StopTime.class, REQUIRED,
            new StringField("trip_id", REQUIRED).isReferenceTo(TRIPS),
            new IntegerField("stop_sequence", REQUIRED, 0, Integer.MAX_VALUE),
            // FIXME: Do we need an index on stop_id
            new StringField("stop_id", REQUIRED)
                .isReferenceTo(STOPS)
                .isReferenceTo(LOCATIONS)
                .isReferenceTo(STOP_AREAS),
//                    .indexThisColumn(),
            // TODO verify that we have a special check for arrival and departure times first and last stop_time in a trip, which are required
            new TimeField("arrival_time", OPTIONAL),
            new TimeField("departure_time", OPTIONAL),
            new StringField("stop_headsign", OPTIONAL),
            new ShortField("pickup_type", OPTIONAL, 3),
            new ShortField("drop_off_type", OPTIONAL, 3),
            new ShortField("continuous_pickup", OPTIONAL, 3),
            new ShortField("continuous_drop_off", OPTIONAL, 3),
            new DoubleField("shape_dist_traveled", OPTIONAL, 0, Double.POSITIVE_INFINITY, -1),
            new ShortField("timepoint", OPTIONAL, 1),
<<<<<<< HEAD
            new IntegerField("fare_units_traveled", EXTENSION), // OpenOV NL extension

            // Additional GTFS Flex booking rule fields.
            // https://github.com/MobilityData/gtfs-flex/blob/master/spec/reference.md#stop_timestxt-file-extended-1
            new StringField("pickup_booking_rule_id", OPTIONAL),
            new StringField("drop_off_booking_rule_id", OPTIONAL),

            // Additional GTFS Flex stop areas and locations fields
            // https://github.com/MobilityData/gtfs-flex/blob/master/spec/reference.md#stop_timestxt-file-extended
            new TimeField("start_pickup_drop_off_window", OPTIONAL),
            new TimeField("end_pickup_drop_off_window", OPTIONAL),
            new DoubleField("mean_duration_factor", OPTIONAL, 0, Double.POSITIVE_INFINITY, 2),
            new DoubleField("mean_duration_offset", OPTIONAL, 0, Double.POSITIVE_INFINITY, 2),
            new DoubleField("safe_duration_factor", OPTIONAL, 0, Double.POSITIVE_INFINITY, 2),
            new DoubleField("safe_duration_offset", OPTIONAL, 0, Double.POSITIVE_INFINITY, 2)
    ).withParentTable(TRIPS);
=======
            new IntegerField("fare_units_traveled", EXTENSION) // OpenOV NL extension
    ).withParentTable(TRIPS)
    .addPrimaryKeyNames("trip_id", "stop_sequence");
>>>>>>> f2ceb590

    // Must come after TRIPS table to which it has a reference
    public static final Table FREQUENCIES = new Table("frequencies", Frequency.class, OPTIONAL,
            new StringField("trip_id", REQUIRED).isReferenceTo(TRIPS),
            new TimeField("start_time", REQUIRED),
            new TimeField("end_time", REQUIRED),
            // Set max headway seconds to the equivalent of 6 hours. This should leave space for any very long headways
            // (e.g., a ferry running exact times at a 4 hour headway), but will catch cases where milliseconds were
            // exported accidentally.
            new IntegerField("headway_secs", REQUIRED, 20, 60*60*6),
            new IntegerField("exact_times", OPTIONAL, 1)
    ).withParentTable(TRIPS)
    .keyFieldIsNotUnique()
    .addPrimaryKeyNames("trip_id", "start_time");

    // GTFS reference: https://developers.google.com/transit/gtfs/reference#attributionstxt
    public static final Table TRANSLATIONS = new Table("translations", Translation.class, OPTIONAL,
            new StringField("table_name", REQUIRED),
            new StringField("field_name", REQUIRED),
            new LanguageField("language", REQUIRED),
            new StringField("translation", REQUIRED),
            new StringField("record_id", OPTIONAL).requireConditions(
                // If the field_value is empty the record_id is required.
                new FieldIsEmptyCheck("field_value")
            ),
            new StringField("record_sub_id", OPTIONAL).requireConditions(
                // If the record_id is not empty and the value is stop_times the record_sub_id is required.
                new FieldNotEmptyAndMatchesValueCheck("record_id", "stop_times")
            ),
            new StringField("field_value", OPTIONAL).requireConditions(
                // If the record_id is empty the field_value is required.
                new FieldIsEmptyCheck("record_id")
            )
    ).keyFieldIsNotUnique()
    .addPrimaryKeyNames("table_name", "field_name", "language", "record_id", "record_sub_id", "field_value");

    public static final Table ATTRIBUTIONS = new Table("attributions", Attribution.class, OPTIONAL,
            new StringField("attribution_id", OPTIONAL),
            new StringField("agency_id", OPTIONAL).isReferenceTo(AGENCY),
            new LanguageField("route_id", OPTIONAL).isReferenceTo(ROUTES),
            new StringField("trip_id", OPTIONAL).isReferenceTo(TRIPS),
            new StringField("organization_name", REQUIRED),
            new ShortField("is_producer", OPTIONAL, 1),
            new ShortField("is_operator", OPTIONAL, 1),
            new ShortField("is_authority", OPTIONAL, 1),
            new URLField("attribution_url", OPTIONAL),
            new StringField("attribution_email", OPTIONAL),
            new StringField("attribution_phone", OPTIONAL)
    ).addPrimaryKeyNames("attribution_id");

    // https://github.com/MobilityData/gtfs-flex/blob/master/spec/reference.md#gtfs-bookingrules
    public static final Table BOOKING_RULES = new Table("booking_rules", BookingRule.class, OPTIONAL,
            new StringField("booking_rule_id", REQUIRED),
            new ShortField("booking_type", OPTIONAL, 2),
            new IntegerField("prior_notice_duration_min", OPTIONAL),
            new IntegerField("prior_notice_duration_max", OPTIONAL),
            new IntegerField("prior_notice_last_day", OPTIONAL),
            new StringField("prior_notice_last_time", OPTIONAL),
            new IntegerField("prior_notice_start_day", OPTIONAL),
            new StringField("prior_notice_start_time", OPTIONAL),
            new StringField("prior_notice_service_id", OPTIONAL).isReferenceTo(CALENDAR),
            new StringField("message", OPTIONAL),
            new StringField("pickup_message", OPTIONAL),
            new StringField("drop_off_message", OPTIONAL),
            new StringField("phone_number", OPTIONAL),
            new URLField("info_url", OPTIONAL),
            new URLField("booking_url", OPTIONAL)
    );

    // https://github.com/MobilityData/gtfs-flex/blob/master/spec/reference.md#locationsgeojson-file-added
    public static final Table LOCATION_SHAPES = new Table("location_shapes", LocationShape.class, OPTIONAL,
        new StringField("location_id", REQUIRED).isReferenceTo(LOCATIONS),
        new StringField("geometry_id", REQUIRED),
        new DoubleField("geometry_pt_lat", REQUIRED, -80, 80, 6),
        new DoubleField("geometry_pt_lon", REQUIRED, -180, 180, 6)
    )
    .keyFieldIsNotUnique()
    .withParentTable(LOCATIONS);

    public static final Table PATTERN_LOCATION = new Table("pattern_locations", PatternLocation.class, OPTIONAL,
            new StringField("pattern_id", REQUIRED).isReferenceTo(PATTERNS),
            new IntegerField("stop_sequence", REQUIRED, 0, Integer.MAX_VALUE),
            new StringField("location_id", REQUIRED).isReferenceTo(LOCATIONS),
            // Editor-specific fields
            new IntegerField("drop_off_type", EDITOR, 2),
            new IntegerField("pickup_type", EDITOR, 2),
            new ShortField("timepoint", EDITOR, 1),
            new StringField("stop_headsign", EDITOR),
            new ShortField("continuous_pickup", OPTIONAL,3),
            new ShortField("continuous_drop_off", OPTIONAL,3),
            new StringField("pickup_booking_rule_id", OPTIONAL),
            new StringField("drop_off_booking_rule_id", OPTIONAL),

            // Additional GTFS Flex stop areas and locations fields
            // https://github.com/MobilityData/gtfs-flex/blob/master/spec/reference.md#stop_timestxt-file-extended
            new TimeField("flex_default_travel_time", OPTIONAL),
            new TimeField("flex_default_zone_time", OPTIONAL),
            new DoubleField("mean_duration_factor", OPTIONAL, 0, Double.POSITIVE_INFINITY, 2),
            new DoubleField("mean_duration_offset", OPTIONAL, 0, Double.POSITIVE_INFINITY, 2),
            new DoubleField("safe_duration_factor", OPTIONAL, 0, Double.POSITIVE_INFINITY, 2),
            new DoubleField("safe_duration_offset", OPTIONAL, 0, Double.POSITIVE_INFINITY, 2)

    ).withParentTable(PATTERNS);

    public static final Table PATTERN_STOP_AREA = new Table("pattern_stop_areas", PatternStopArea.class, OPTIONAL,
            new StringField("pattern_id", REQUIRED).isReferenceTo(PATTERNS),
            new IntegerField("stop_sequence", REQUIRED, 0, Integer.MAX_VALUE),
            new StringField("area_id", REQUIRED).isReferenceTo(STOP_AREAS),
            // Editor-specific fields
            new IntegerField("drop_off_type", EDITOR, 2),
            new IntegerField("pickup_type", EDITOR, 2),
            new ShortField("timepoint", EDITOR, 1),
            new StringField("stop_headsign", EDITOR),
            new ShortField("continuous_pickup", OPTIONAL,3),
            new ShortField("continuous_drop_off", OPTIONAL,3),
            new StringField("pickup_booking_rule_id", OPTIONAL),
            new StringField("drop_off_booking_rule_id", OPTIONAL),

            // Additional GTFS Flex stop areas and locations fields
            // https://github.com/MobilityData/gtfs-flex/blob/master/spec/reference.md#stop_timestxt-file-extended
            new TimeField("flex_default_travel_time", OPTIONAL),
            new TimeField("flex_default_zone_time", OPTIONAL),
            new DoubleField("mean_duration_factor", OPTIONAL, 0, Double.POSITIVE_INFINITY, 2),
            new DoubleField("mean_duration_offset", OPTIONAL, 0, Double.POSITIVE_INFINITY, 2),
            new DoubleField("safe_duration_factor", OPTIONAL, 0, Double.POSITIVE_INFINITY, 2),
            new DoubleField("safe_duration_offset", OPTIONAL, 0, Double.POSITIVE_INFINITY, 2)

    ).withParentTable(PATTERNS);

    /** List of tables in order needed for checking referential integrity during load stage. */
    public static final Table[] tablesInOrder = {
        AREA,
        AGENCY,
        CALENDAR,
        SCHEDULE_EXCEPTIONS,
        CALENDAR_DATES,
        FARE_ATTRIBUTES,
        FEED_INFO,
        ROUTES,
        PATTERNS,
        SHAPES,
        STOPS,
        STOP_AREAS,
        FARE_RULES,
        PATTERN_STOP,
        PATTERN_LOCATION,
        PATTERN_STOP_AREA,
        TRANSFERS,
        TRIPS,
        STOP_TIMES,
        FREQUENCIES,
        TRANSLATIONS,
        ATTRIBUTIONS,
        BOOKING_RULES,
        LOCATION_SHAPES,
        LOCATIONS
    };

    /**
     * Fluent method that restricts deletion of an entity in this table if there are references to it elsewhere. For
     * example, a calendar that has trips referencing it must not be deleted.
     */
    public Table restrictDelete () {
        this.cascadeDeleteRestricted = true;
        return this;
    }

    /**
     * Fluent method to de-set the hasUniqueKeyField flag for tables which the first field should not be considered a
     * primary key.
     */
    public Table keyFieldIsNotUnique() {
        this.hasUniqueKeyField = false;
        return this;
    }

    /** Fluent method to set whether the table has a compound key, e.g., transfers#to_stop_id. */
    public Table hasCompoundKey() {
        this.compoundKey = true;
        return this;
    }

    /**
     * Fluent method that indicates that the integer ID field should be made a primary key. This should generally only
     * be used for tables that would ever need to be queried on the unique integer ID (which represents row number for
     * tables directly after csv load). For example, we may need to query for a stop or route by unique ID in order to
     * update or delete it. (Whereas querying for a specific stop time vs. a set of stop times would rarely if ever be
     * needed.)
     */
    public Table addPrimaryKey () {
        this.usePrimaryKey = true;
        return this;
    }

    /**
     * Fluent method that records the field names that are primary keys for a table.
     */
    public Table addPrimaryKeyNames(String ...keys) {
        this.primaryKeyNames = keys;
        return this;
    }

    /**
     * Get field names that are primary keys for a table.
     */
    public List<String> getPrimaryKeyNames () {
        return Arrays.asList(primaryKeyNames);
    }


    /**
     * Registers the table with a parent table. When updates are made to the parent table, updates to child entities
     * nested in the JSON string will be made. For example, pattern stops and shape points use this method to point to
     * the pattern table as their parent. Currently, an update to either of these child tables must be made by way of
     * a pattern update with nested array pattern_stops and/or shapes. This is due in part to the historical editor
     * data structure in mapdb which allowed for storing a list of objects as a table field. It also (TBD) may be useful
     * for ensuring data integrity and avoiding potentially risky partial updates. FIXME This needs further investigation.
     *
     * FIXME: Perhaps this logic should be removed from the Table class and explicitly stated in the editor/writer
     * classes.
     */
    private Table withParentTable(Table parentTable) {
        this.parentTable = parentTable;
        return this;
    }

    /**
     * Get only those fields included in the official GTFS specification for this table or used by the editor.
     */
    public List<Field> editorFields() {
        List<Field> editorFields = new ArrayList<>();
        for (Field f : fields) if (f.requirement == REQUIRED || f.requirement == OPTIONAL || f.requirement == EDITOR) {
            editorFields.add(f);
        }
        return editorFields;
    }

    /**
     * Get only those fields marked as required in the official GTFS specification for this table.
     */
    public List<Field> requiredFields () {
        // Filter out fields not used in editor (i.e., extension fields).
        List<Field> requiredFields = new ArrayList<>();
        for (Field f : fields) if (f.requirement == REQUIRED) requiredFields.add(f);
        return requiredFields;
    }

    /**
     * Get only those fields included in the official GTFS specification for this table, i.e., filter out fields used
     * in the editor or extensions.
     */
    public List<Field> specFields () {
        List<Field> specFields = new ArrayList<>();
        for (Field f : fields) if (f.requirement == REQUIRED || f.requirement == OPTIONAL) specFields.add(f);
        return specFields;
    }

    public boolean isCascadeDeleteRestricted() {
        return cascadeDeleteRestricted;
    }


    public boolean createSqlTable(Connection connection) {
        return createSqlTable(connection, null, false, null);
    }

    public boolean createSqlTable(Connection connection, boolean makeIdSerial) {
        return createSqlTable(connection, null, makeIdSerial, null);
    }

    public boolean createSqlTable(Connection connection, String namespace, boolean makeIdSerial) {
        return createSqlTable(connection, namespace, makeIdSerial, null);
    }

    /**
     * Create an SQL table with all the fields specified by this table object,
     * plus an integer CSV line number field in the first position.
     */
    public boolean createSqlTable (Connection connection, String namespace, boolean makeIdSerial, String[] primaryKeyFields) {
        // Optionally join namespace and name to create full table name if namespace is not null (i.e., table object is
        // a spec table).
        String tableName = namespace != null ? String.join(".", namespace, name) : name;
        String fieldDeclarations = Arrays.stream(fields)
                .map(Field::getSqlDeclaration)
                .collect(Collectors.joining(", "));
        if (primaryKeyFields != null) {
            fieldDeclarations += String.format(", primary key (%s)", String.join(", ", primaryKeyFields));
        }
        String dropSql = String.format("drop table if exists %s", tableName);
        // Adding the unlogged keyword gives about 12 percent speedup on loading, but is non-standard.
        String idFieldType = makeIdSerial ? "serial" : "bigint";
        String createSql = String.format("create table %s (id %s not null, %s)", tableName, idFieldType, fieldDeclarations);
        try {
            Statement statement = connection.createStatement();
            LOG.info(dropSql);
            statement.execute(dropSql);
            LOG.info(createSql);
            return statement.execute(createSql);
        } catch (Exception ex) {
            throw new StorageException(ex);
        }
    }

    /**
     * Create an SQL table that will insert a value into all the fields specified by this table object,
     * plus an integer CSV line number field in the first position.
     */
    public String generateInsertSql () {
        return generateInsertSql(null, false);
    }

    public String generateInsertSql (boolean setDefaultId) {
        return generateInsertSql(null, setDefaultId);
    }

    /**
     * Create SQL string for use in insert statement. Note, this filters table's fields to only those used in editor.
     */
    public String generateInsertSql (String namespace, boolean setDefaultId) {
        String tableName = namespace == null
                ? name
                : String.join(".", namespace, name);
        String joinedFieldNames = commaSeparatedNames(editorFields());
        String idValue = setDefaultId ? "DEFAULT" : "?";
        return String.format(
            "insert into %s (id, %s) values (%s, %s)",
            tableName,
            joinedFieldNames,
            idValue,
            String.join(", ", Collections.nCopies(editorFields().size(), "?"))
        );
    }

    /**
     * In GTFS feeds, all files are supposed to be in the root of the zip file, but feed producers often put them
     * in a subdirectory. This function will search subdirectories if the entry is not found in the root.
     * It records an error if the entry is in a subdirectory (as long as errorStorage is not null).
     * It then creates a CSV reader for that table if it's found.
     */
    public CsvReader getCsvReader(ZipFile zipFile, SQLErrorStorage sqlErrorStorage) {
        String tableFileName = this.name + ".txt";
        if (name.equals(Table.LOCATIONS.name) || name.equals(Table.LOCATION_SHAPES.name)) {
            tableFileName = LOCATION_GEO_JSON_FILE_NAME;
            LOG.info("Loading data for {}, into supporting table {}", tableFileName, name);
        }
        ZipEntry entry = zipFile.getEntry(tableFileName);
        if (entry == null) {
            // Table was not found, check if it is in a subdirectory.
            Enumeration<? extends ZipEntry> entries = zipFile.entries();
            while (entries.hasMoreElements()) {
                ZipEntry e = entries.nextElement();
                if (e.getName().endsWith(tableFileName)) {
                    entry = e;
                    if (sqlErrorStorage != null) sqlErrorStorage.storeError(NewGTFSError.forTable(this, TABLE_IN_SUBDIRECTORY));
                    break;
                }
            }
        }
        if (entry == null) return null;
        try {
            List<String> errors = new ArrayList<>();
            CsvReader csvReader = getCsvReader(tableFileName, name, zipFile, entry, errors);
            if (!errors.isEmpty() && sqlErrorStorage != null) {
                // Errors will only be populated if parsing locations.geojson or stop_areas.txt.
                NewGTFSErrorType errorType = (tableFileName.equals(LOCATION_GEO_JSON_FILE_NAME))
                    ? GEO_JSON_PARSING
                    : STOP_AREA_PARSING;
                errors.forEach(error ->
                    sqlErrorStorage.storeError(NewGTFSError.forFeed(errorType, error))
                );
            }
            // Don't skip empty records. This is set to true by default on CsvReader. We want to check for empty records
            // during table load, so that they are logged as validation issues (WRONG_NUMBER_OF_FIELDS).
            csvReader.setSkipEmptyRecords(false);
            csvReader.readHeaders();
            return csvReader;
        } catch (IOException e) {
            LOG.error("Exception while opening zip entry: {}", entry, e);
            e.printStackTrace();
            return null;
        }
    }

    /**
     * Create a CSV reader depending on the table to be loaded. If the table is "locations.geojson" unpack the GeoJson
     * data first and load into a CSV reader, else, read the table contents directly into the CSV reader.
     */
    public static CsvReader getCsvReader(
        String tableFileName,
        String name,
        ZipFile zipFile,
        ZipEntry entry,
        List<String> errors
    ) throws IOException {
        CsvReader csvReader;
        if (tableFileName.equals(LOCATION_GEO_JSON_FILE_NAME)) {
            csvReader = GeoJsonUtil.getCsvReaderFromGeoJson(name, zipFile, entry, errors);
        } else if (tableFileName.equals(STOP_AREAS_FILE_NAME)) {
            csvReader = StopArea.getCsvReader(zipFile, entry, errors);
        } else {
            InputStream zipInputStream = zipFile.getInputStream(entry);
            // Skip any byte order mark that may be present. Files must be UTF-8,
            // but the GTFS spec says that "files that include the UTF byte order mark are acceptable".
            InputStream bomInputStream = new BOMInputStream(zipInputStream);
            csvReader = new CsvReader(bomInputStream, ',', StandardCharsets.UTF_8);
        }
        return csvReader;
    }

    /**
     * Join a list of fields with a comma + space separator.
     */
    public static String commaSeparatedNames(List<Field> fieldsToJoin) {
        return commaSeparatedNames(fieldsToJoin, null, false);
    }

    /**
     * Prepend a prefix string to each field and join them with a comma + space separator.
     * Also, if an export to GTFS is being performed, certain fields need a translation from the database format to the
     * GTFS format.  Otherwise, the fields are assumed to be asked in order to do a database-to-database export and so
     * the verbatim values of the fields are needed.
     */
    public static String commaSeparatedNames(List<Field> fieldsToJoin, String prefix, boolean csvOutput) {
        return fieldsToJoin.stream()
                // NOTE: This previously only prefixed fields that were foreign refs or key fields. However, this
                // caused an issue where shared fields were ambiguously referenced in a select query (specifically,
                // wheelchair_accessible in routes and trips). So this filter has been removed.
                .map(f -> f.getColumnExpression(prefix, csvOutput))
                .collect(Collectors.joining(", "));
    }

    // FIXME: Add table method that sets a field parameter based on field name and string value?
//    public void setParameterByName (PreparedStatement preparedStatement, String fieldName, String value) {
//        Field field = getFieldForName(fieldName);
//        int editorFieldIndex = editorFields().indexOf(field);
//        field.setParameter(preparedStatement, editorFieldIndex, value);
//    }

    /**
     * Create SQL string for use in update statement. Note, this filters table's fields to only those used in editor.
     */
    public String generateUpdateSql (String namespace, int id) {
        // Collect field names for string joining from JsonObject.
        String joinedFieldNames = editorFields().stream()
                // If updating, add suffix for use in set clause
                .map(field -> field.name + " = ?")
                .collect(Collectors.joining(", "));

        String tableName = namespace == null ? name : String.join(".", namespace, name);
        return String.format("update %s set %s where id = %d", tableName, joinedFieldNames, id);
    }

    /**
     * Generate select all SQL string. The minimum requirement parameter is used to determine which fields ought to be
     * included in the select statement. For example, if "OPTIONAL" is passed in, both optional and required fields
     * are included in the select. If "EDITOR" is the minimum requirement, editor, optional, and required fields will
     * all be included.
     */
    public String generateSelectSql (String namespace, Requirement minimumRequirement) {
        String fieldsString;
        String tableName = String.join(".", namespace, name);
        String fieldPrefix = tableName + ".";
        if (minimumRequirement.equals(EDITOR)) {
            fieldsString = commaSeparatedNames(editorFields(), fieldPrefix, true);
        } else if (minimumRequirement.equals(OPTIONAL)) {
            fieldsString = commaSeparatedNames(specFields(), fieldPrefix, true);
        } else if (minimumRequirement.equals(REQUIRED)) {
            fieldsString = commaSeparatedNames(requiredFields(), fieldPrefix, true);
        } else fieldsString = "*";
        return String.format("select %s from %s", fieldsString, tableName);
    }

    /**
     * Shorthand wrapper for calling {@link #generateSelectSql(String, Requirement)}. Note: this does not prefix field
     * names with the namespace, so cannot serve as a replacement for {@link #generateSelectAllExistingFieldsSql}.
     */
    public String generateSelectAllSql (String namespace) {
        return generateSelectSql(namespace, Requirement.PROPRIETARY);
    }

    /**
     * Generate a select statement from the columns that actually exist in the database table.  This method is intended
     * to be used when exporting to a GTFS and eventually generates the select all with each individual field and
     * applicable transformations listed out.
     */
    public String generateSelectAllExistingFieldsSql(Connection connection, String namespace) throws SQLException {
        // select all columns from table
        // FIXME This is postgres-specific and needs to be made generic for non-postgres databases.
        PreparedStatement statement = connection.prepareStatement(
            "SELECT column_name FROM information_schema.columns WHERE table_schema = ? AND table_name = ?"
        );
        statement.setString(1, namespace);
        statement.setString(2, name);
        ResultSet result = statement.executeQuery();

        // get result and add fields that are defined in this table
        List<Field> existingFields = new ArrayList<>();
        while (result.next()) {
            String columnName = result.getString(1);
            existingFields.add(getFieldForName(columnName));
        }

        String tableName = String.join(".", namespace, name);
        String fieldPrefix = tableName + ".";
        return String.format(
            "select %s from %s", commaSeparatedNames(existingFields, fieldPrefix, true), tableName
        );
    }

    public String generateJoinSql (Table joinTable, String namespace, String fieldName, boolean prefixTableName) {
        return generateJoinSql(null, joinTable, null, namespace, fieldName, prefixTableName);
    }

    public String generateJoinSql (String optionalSelect, Table joinTable, String namespace) {
        return generateJoinSql(optionalSelect, joinTable, null, namespace, null, true);
    }

    public String generateJoinSql (Table joinTable, String namespace) {
        return generateJoinSql(null, joinTable, null, namespace, null, true);
    }

    /**
     * Constructs a join clause to use in conjunction with {@link #generateJoinSql}. By default the join type is "INNER
     * JOIN" and the join field is whatever the table instance's key field is. Both of those defaults can be overridden
     * with the other overloaded methods.
     * @param optionalSelect optional select query to pre-select the join table
     * @param joinTable the Table to join with
     * @param joinType type of join (e.g., INNER JOIN, OUTER LEFT JOIN, etc.)
     * @param namespace feedId (or schema prefix)
     * @param fieldName the field to join on (default's to key field)
     * @param prefixTableName whether to prefix this table's name with the schema (helpful if this join follows a
     *                        previous join that renamed the table by dropping the schema/namespace
     * @return a fully formed join clause that can be appended to a select statement
     */
    public String generateJoinSql (String optionalSelect, Table joinTable, String joinType, String namespace, String fieldName, boolean prefixTableName) {
        if (fieldName == null) {
            // Default to key field if field name is not specified
            fieldName = getKeyFieldName();
        }
        if (joinType == null) {
            // Default to INNER JOIN if no join type provided
            joinType = "INNER JOIN";
        }
        String joinTableQuery;
        String joinTableName;
        if (optionalSelect != null) {
            // If a pre-select query is provided for the join table, the join table name must not contain the namespace
            // prefix.
            joinTableName = joinTable.name;
            joinTableQuery = String.format("(%s) %s", optionalSelect, joinTableName);
        } else {
            // Otherwise, set both the join "query" and the table name to the standard "namespace.table_name"
            joinTableQuery = joinTableName = String.format("%s.%s", namespace, joinTable.name);
        }
        // If prefix table name is set to false, skip prefixing the table name.
        String tableName = prefixTableName ? String.format("%s.%s", namespace, this.name) :this.name;
        // Construct the join clause. A sample might appear like:
        // "INNER JOIN schema.join_table ON schema.this_table.field_name = schema.join_table.field_name"
        // OR if optionalSelect is specified
        // "INNER JOIN (select * from schema.join_table where x = 'y') join_table ON schema.this_table.field_name = join_table.field_name"
        return String.format("%s %s ON %s.%s = %s.%s",
                joinType,
                joinTableQuery,
                tableName, fieldName,
                joinTableName, fieldName);
    }

    public String generateDeleteSql (String namespace) {
        return generateDeleteSql(namespace, null);
    }

    /**
     * Generate delete SQL string.
     */
    public String generateDeleteSql (String namespace, String fieldName) {
        String whereField = fieldName == null ? "id" : fieldName;
        return String.format("delete from %s where %s = ?", String.join(".", namespace, name), whereField);
    }

    /**
     * @param name a column name from the header of a CSV file
     * @return the Field object from this table with the given name. If there is no such field defined, create
     * a new Field object for this name.
     */
    public Field getFieldForName(String name) {
        int index = getFieldIndex(name);
        if (index >= 0) return fields[index];
        LOG.warn("Unrecognized header {}. Treating it as a proprietary string field.", name);
        return new StringField(name, UNKNOWN);
    }

    /**
     * Gets the key field for the table. Calling this on a table that has no key field is meaningless. WARNING: this
     * MUST be called on a spec table (i.e., one of the constant tables defined in this class). Otherwise, it
     * could return a non-key field.
     *
     * FIXME: Should this return null if hasUniqueKeyField is false? Not sure what might break if we change this...
     */
    public String getKeyFieldName () {
        // FIXME: If the table is constructed from fields found in a GTFS file, the first field is not guaranteed to be
        // the key field.
        return fields[0].name;
    }

    /**
     * Returns field name that defines order for grouped entities or that defines the compound key field (e.g.,
     * transfers#to_stop_id). WARNING: this field must be in the 1st position (base zero) of the fields array; hence,
     * this MUST be called on a spec table (i.e., one of the constant tables defined in this class). Otherwise, it could
     * return null even if the table has an order field defined.
     */
    public String getOrderFieldName () {
        String name = fields[1].name;
        if (name.contains("_sequence") || compoundKey) return name;
        else return null;
    }

    /**
     * Gets index fields for the spec table. WARNING: this MUST be called on a spec table (i.e., one of the constant
     * tables defined in this class). Otherwise, it could return fields that should not be indexed.
     * @return
     */
    public String getIndexFields() {
        String orderFieldName = getOrderFieldName();
        if (orderFieldName == null) return getKeyFieldName();
        else return String.join(",", getKeyFieldName(), orderFieldName);
    }

    public Class<? extends Entity> getEntityClass() {
        return entityClass;
    }


    /**
     * Finds the index of the field for this table given a string name.
     * @return the index of the field or -1 if no match is found
     */
    public int getFieldIndex (String name) {
        return Field.getFieldIndex(fields, name);
    }

    /**
     * Whether a field with the provided name exists in the table's list of fields.
     */
    public boolean hasField (String name) {
        return getFieldIndex(name) != -1;
    }

    public boolean isRequired () {
        return required == REQUIRED;
    }

    /**
     * Checks whether the table is part of the GTFS specification, i.e., it is not an internal table used for the editor
     * (e.g., Patterns or PatternStops).
     */
    public boolean isSpecTable() {
        return required == REQUIRED || required == OPTIONAL;
    }

    /**
     * Create indexes for table using shouldBeIndexed(), key field, and/or sequence field. WARNING: this MUST be called
     * on a spec table (i.e., one of the constant tables defined in this class). Otherwise, the getIndexFields method
     * could return fields that should not be indexed.
     * FIXME: add foreign reference indexes?
     */
    public void createIndexes(Connection connection, String namespace) throws SQLException {
        if ("agency".equals(name) || "feed_info".equals(name)) {
            // Skip indexing for the small tables that have so few records that indexes are unlikely to
            // improve query performance or that are unlikely to be joined to other tables. NOTE: other tables could be
            // added here in the future as needed.
            LOG.info("Skipping indexes for {} table", name);
            return;
        }
        LOG.info("Indexing {}...", name);
        String tableName;
        if (namespace == null) {
            throw new IllegalStateException("Schema namespace must be provided!");
        } else {
            // Construct table name with prefixed namespace (and account for whether it already ends in a period).
            tableName = namespace.endsWith(".") ? namespace + name : String.join(".", namespace, name);
        }
        // We determine which columns should be indexed based on field order in the GTFS spec model table.
        // Not sure that's a good idea, this could use some abstraction. TODO getIndexColumns() on each table.
        String indexColumns = getIndexFields();
        // TODO verify referential integrity and uniqueness of keys
        // TODO create primary key and fall back on plain index (consider not null & unique constraints)
        // TODO use line number as primary key
        // Note: SQLITE requires specifying a name for indexes.
        String indexName = String.join("_", tableName.replace(".", "_"), "idx");
        String indexSql = String.format("create index %s on %s (%s)", indexName, tableName, indexColumns);
        //String indexSql = String.format("alter table %s add primary key (%s)", tableName, indexColumns);
        LOG.info(indexSql);
        connection.createStatement().execute(indexSql);
        // TODO add foreign key constraints, and recover recording errors as needed.

        // More indexing
        // TODO integrate with the above indexing code, iterating over a List<String> of index column expressions
        for (Field field : fields) {
            if (field.shouldBeIndexed()) {
                Statement statement = connection.createStatement();
                String fieldIndex = String.join("_", tableName.replace(".", "_"), field.name, "idx");
                String sql = String.format("create index %s on %s (%s)", fieldIndex, tableName, field.name);
                LOG.info(sql);
                statement.execute(sql);
            }
        }
    }

    /**
     * Creates a SQL table from the table to clone. This uses the SQL syntax "create table x as y" not only copies the
     * table structure, but also the data from the original table. Creating table indexes is not handled by this method.
     *
     * Note: the stop_times table is a special case that will optionally normalize the stop_sequence values to be
     * zero-based and incrementing.
     *
     * @param connection            SQL connection
     * @param tableToClone          table name to clone (in the dot notation: namespace.gtfs_table)
     * @param normalizeStopTimes    whether to normalize stop times (set stop_sequence values to be zero-based and
     *                              incrementing)
     */
    public boolean createSqlTableFrom(Connection connection, String tableToClone, boolean normalizeStopTimes) {
        long startTime = System.currentTimeMillis();
        try {
            Statement statement = connection.createStatement();
            // Drop target table to avoid a conflict.
            String dropSql = String.format("drop table if exists %s", name);
            LOG.info(dropSql);
            statement.execute(dropSql);
            if (tableToClone.endsWith("stop_times") && normalizeStopTimes) {
                normalizeAndCloneStopTimes(statement, name, tableToClone);
            } else {
                // Adding the unlogged keyword gives about 12 percent speedup on loading, but is non-standard.
                // FIXME: Which create table operation is more efficient?
                String createTableAsSql = String.format("create table %s as table %s", name, tableToClone);
                // Create table in the image of the table we're copying (indexes are not included).
                LOG.info(createTableAsSql);
                statement.execute(createTableAsSql);
            }
            applyAutoIncrementingSequence(statement);
            // FIXME: Is there a need to add primary key constraint here?
            if (usePrimaryKey) {
                // Add primary key to ID column for any tables that require it.
                String addPrimaryKeySql = String.format("ALTER TABLE %s ADD PRIMARY KEY (id)", name);
                LOG.info(addPrimaryKeySql);
                statement.execute(addPrimaryKeySql);
            }
            return true;
        } catch (SQLException ex) {
            LOG.error("Error cloning table {}: {}", name, ex.getSQLState());
            LOG.error("details: ", ex);
            try {
                connection.rollback();
                // It is likely that if cloning the table fails, the reason was that the table did not already exist.
                // Try to create the table here from scratch.
                // FIXME: Maybe we should check that the reason the clone failed was that the table already exists.
                createSqlTable(connection, true);
                return true;
            } catch (SQLException e) {
                e.printStackTrace();
                return false;
            }
        } finally {
            LOG.info("Cloned table {} as {} in {} ms", tableToClone, name, System.currentTimeMillis() - startTime);
        }
    }

    /**
     *  Normalize stop sequences for stop times table so that sequences are all zero-based and increment
     by one. This ensures that sequence values for stop_times and pattern_stops are not initially out
     of sync for feeds imported into the editor.

     NOTE: This happens here instead of as part of post-processing because it's much faster overall to perform
     this as an INSERT vs. an UPDATE. It also needs to be done before creating table indexes. There may be some
     messiness here as far as using the column metadata to perform the SELECT query with the correct column names, but
     it is about an order of magnitude faster than the UPDATE approach.

     For example, with the Bronx bus feed, the UPDATE approach took 53 seconds on an un-normalized table (i.e., snapshotting
     a table from a direct GTFS load), but it only takes about 8 seconds with the INSERT approach. Additionally, this
     INSERT approach seems to dramatically cut down on the time needed for indexing large tables.
     */
    private void normalizeAndCloneStopTimes(Statement statement, String name, String tableToClone) throws SQLException {
        // Create table with matching columns first and then insert all rows with a special select query that
        // normalizes the stop sequences before inserting.
        // "Create table like" can optionally include indexes, but we want to avoid creating the indexes beforehand
        // because this will slow down our massive insert for stop times.
        String createTableLikeSql = String.format("create table %s (like %s)", name, tableToClone);
        LOG.info(createTableLikeSql);
        statement.execute(createTableLikeSql);
        long normalizeStartTime = System.currentTimeMillis();
        LOG.info("Normalizing stop sequences");
        // First get the column names (to account for any non-standard fields that may be present)
        List<String> columns = new ArrayList<>();
        ResultSet resultSet = statement.executeQuery(String.format("select * from %s limit 1", tableToClone));
        ResultSetMetaData metadata = resultSet.getMetaData();
        int nColumns = metadata.getColumnCount();
        for (int i = 1; i <= nColumns; i++) {
            columns.add(metadata.getColumnName(i));
        }
        // Replace stop sequence column with the normalized sequence values.
        columns.set(columns.indexOf("stop_sequence"), "-1 + row_number() over (partition by trip_id order by stop_sequence) as stop_sequence");
        String insertAllSql = String.format("insert into %s (select %s from %s)", name, String.join(", ", columns), tableToClone);
        LOG.info(insertAllSql);
        statement.execute(insertAllSql);
        LOG.info("Normalized stop times sequences in {} ms", System.currentTimeMillis() - normalizeStartTime);
    }

    /**
     * Make id column serial and set the next value based on the current max value. This is intended to operate on
     * existing statement/connection and should not be applied to a table has been created with a serial (i.e., auto-
     * incrementing ID. This code is derived from https://stackoverflow.com/a/9490532/915811
     */
    private void applyAutoIncrementingSequence(Statement statement) throws SQLException {
        String selectMaxSql = String.format("SELECT MAX(id) + 1 FROM %s", name);

        int maxID = 0;
        LOG.info(selectMaxSql);
        statement.execute(selectMaxSql);
        ResultSet maxIdResult = statement.getResultSet();
        if (maxIdResult.next()) {
            maxID = maxIdResult.getInt(1);
        }
        // Set default max ID to 1 (the start value cannot be less than MINVALUE 1)
        // FIXME: Skip sequence creation if maxID = 1?
        if (maxID < 1) {
            maxID = 1;
        }

        String sequenceName = name + "_id_seq";
        String createSequenceSql = String.format("CREATE SEQUENCE %s START WITH %d", sequenceName, maxID);
        LOG.info(createSequenceSql);
        statement.execute(createSequenceSql);

        String alterColumnNextSql = String.format("ALTER TABLE %s ALTER COLUMN id SET DEFAULT nextval('%s')", name, sequenceName);
        LOG.info(alterColumnNextSql);
        statement.execute(alterColumnNextSql);
        String alterColumnNotNullSql = String.format("ALTER TABLE %s ALTER COLUMN id SET NOT NULL", name);
        LOG.info(alterColumnNotNullSql);
        statement.execute(alterColumnNotNullSql);
    }

    public Table getParentTable() {
        return parentTable;
    }

    /**
     * For an array of field headers, returns the matching set of {@link Field}s for a {@link Table}. If errorStorage is
     * not null, errors related to unexpected or duplicate header names will be stored.
     */
    public Field[] getFieldsFromFieldHeaders(String[] headers, SQLErrorStorage errorStorage) {
        Field[] fields = new Field[headers.length];
        Set<String> fieldsSeen = new HashSet<>();
        for (int h = 0; h < headers.length; h++) {
            String header = sanitize(headers[h], errorStorage);
            if (fieldsSeen.contains(header) || "id".equals(header)) {
                // FIXME: add separate error for tables containing ID field.
                if (errorStorage != null) errorStorage.storeError(NewGTFSError.forTable(this, DUPLICATE_HEADER).setBadValue(header));
                fields[h] = null;
            } else {
                fields[h] = getFieldForName(header);
                fieldsSeen.add(header);
            }
        }
        return fields;
    }

    /**
     * Returns the index of the key field within the array of fields provided for a given table.
     * @param fields array of fields (intended to be derived from the headers of a csv text file)
     */
    public int getKeyFieldIndex(Field[] fields) {
        String keyField = getKeyFieldName();
        return Field.getFieldIndex(fields, keyField);
    }

    public boolean hasConditionalRequirements() {
        return !getConditionalRequirements().isEmpty();
    }

    public Map<Field, ConditionalRequirement[]> getConditionalRequirements() {
        Map<Field, ConditionalRequirement[]> fieldsWithConditions = new HashMap<>();
        for (Field field : fields) {
            if (field.isConditionallyRequired()) {
                fieldsWithConditions.put(field, field.conditions);
            }
        }
        return fieldsWithConditions;
    }

}<|MERGE_RESOLUTION|>--- conflicted
+++ resolved
@@ -164,7 +164,6 @@
 
     public static final Table SCHEDULE_EXCEPTIONS = new Table("schedule_exceptions", ScheduleException.class, EDITOR,
             new StringField("name", REQUIRED), // FIXME: This makes name the key field...
-            // FIXME: Change to DateListField
             new DateListField("dates", REQUIRED),
             new ShortField("exemplar", REQUIRED, 9),
             new StringListField("custom_schedule", OPTIONAL).isReferenceTo(CALENDAR),
@@ -332,16 +331,11 @@
             new DoubleField("shape_dist_traveled", EDITOR, 0, Double.POSITIVE_INFINITY, -1),
             new ShortField("timepoint", EDITOR, 1),
             new ShortField("continuous_pickup", OPTIONAL,3),
-<<<<<<< HEAD
             new ShortField("continuous_drop_off", OPTIONAL,3),
             new StringField("pickup_booking_rule_id", OPTIONAL),
             new StringField("drop_off_booking_rule_id", OPTIONAL)
-    ).withParentTable(PATTERNS);
-=======
-            new ShortField("continuous_drop_off", OPTIONAL,3)
     ).withParentTable(PATTERNS)
     .addPrimaryKeyNames("pattern_id", "stop_sequence");
->>>>>>> f2ceb590
 
 
     public static final Table TRANSFERS = new Table("transfers", Transfer.class, OPTIONAL,
@@ -415,7 +409,6 @@
             new ShortField("continuous_drop_off", OPTIONAL, 3),
             new DoubleField("shape_dist_traveled", OPTIONAL, 0, Double.POSITIVE_INFINITY, -1),
             new ShortField("timepoint", OPTIONAL, 1),
-<<<<<<< HEAD
             new IntegerField("fare_units_traveled", EXTENSION), // OpenOV NL extension
 
             // Additional GTFS Flex booking rule fields.
@@ -431,12 +424,8 @@
             new DoubleField("mean_duration_offset", OPTIONAL, 0, Double.POSITIVE_INFINITY, 2),
             new DoubleField("safe_duration_factor", OPTIONAL, 0, Double.POSITIVE_INFINITY, 2),
             new DoubleField("safe_duration_offset", OPTIONAL, 0, Double.POSITIVE_INFINITY, 2)
-    ).withParentTable(TRIPS);
-=======
-            new IntegerField("fare_units_traveled", EXTENSION) // OpenOV NL extension
     ).withParentTable(TRIPS)
     .addPrimaryKeyNames("trip_id", "stop_sequence");
->>>>>>> f2ceb590
 
     // Must come after TRIPS table to which it has a reference
     public static final Table FREQUENCIES = new Table("frequencies", Frequency.class, OPTIONAL,
