--- conflicted
+++ resolved
@@ -31,10 +31,7 @@
 import java.util.HashSet;
 import java.util.List;
 import java.util.Map;
-<<<<<<< HEAD
 import java.util.Set;
-=======
->>>>>>> b0b94e4f
 import java.util.stream.Collectors;
 import java.util.zip.ZipEntry;
 import java.util.zip.ZipOutputStream;
@@ -76,7 +73,7 @@
     /**
      * Utility method to check if an exception uses a specific service.
      */
-    public Boolean exceptionInvolvesService(ScheduleException ex, String serviceId) {
+    public boolean exceptionInvolvesService(ScheduleException ex, String serviceId) {
         return (
             ex.addedService.contains(serviceId) ||
             ex.removedService.contains(serviceId) ||
@@ -178,26 +175,10 @@
                     for (Calendar cal : calendars) {
                         Service service = new Service(cal.service_id);
                         service.calendar = cal;
-<<<<<<< HEAD
-                        List<ScheduleException> exceptionsForCalendar = calendarExceptions.stream().filter(ex ->
-                            ex.addedService.contains(cal.service_id) ||
-                            ex.removedService.contains(cal.service_id) ||
-                            ex.customSchedule.contains(cal.service_id)
-                        ).collect(Collectors.toList());
-                        for (ScheduleException ex : exceptionsForCalendar) {
-=======
-                        for (ScheduleException ex : exceptions.stream()
+                        for (ScheduleException ex : calendarExceptions.stream()
                             .filter(ex -> exceptionInvolvesService(ex, cal.service_id))
                             .collect(Collectors.toList())
                         ) {
-                            if (ex.exemplar.equals(ScheduleException.ExemplarServiceDescriptor.SWAP) &&
-                                (!ex.addedService.contains(cal.service_id) && !ex.removedService.contains(cal.service_id))) {
-                                // Skip swap exception if cal is not referenced by added or removed service.
-                                // This is not technically necessary, but the output is cleaner/more intelligible.
-                                continue;
-                            }
->>>>>>> b0b94e4f
-
                             for (LocalDate date : ex.dates) {
                                 if (date.isBefore(cal.start_date) || date.isAfter(cal.end_date)) {
                                     // No need to write dates that do not apply
