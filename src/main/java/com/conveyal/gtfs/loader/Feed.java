--- conflicted
+++ resolved
@@ -28,7 +28,7 @@
 
     // The unique database schema name for this particular feed, including the separator character (dot).
     // This may be the empty string if the feed is stored in the root ("public") schema.
-    private final String databaseSchemaPrefix;
+    public final String databaseSchemaPrefix;
 
     public final TableReader<Area>          areas;
     public final TableReader<Agency>        agencies;
@@ -55,38 +55,24 @@
     public Feed (DataSource dataSource, String databaseSchemaPrefix) {
         this.dataSource = dataSource;
         // Ensure separator dot is present
-<<<<<<< HEAD
-        if (tablePrefix != null && !tablePrefix.endsWith(".")) tablePrefix += ".";
-        this.tablePrefix = tablePrefix == null ? "" : tablePrefix;
-        areas = new JDBCTableReader(Table.AREA, dataSource, tablePrefix, EntityPopulator.AREAS);
-        agencies = new JDBCTableReader(Table.AGENCY, dataSource, tablePrefix, EntityPopulator.AGENCY);
-        bookingRules = new JDBCTableReader(Table.BOOKING_RULES, dataSource, tablePrefix, EntityPopulator.BOOKING_RULE);
-        fareAttributes = new JDBCTableReader(Table.FARE_ATTRIBUTES, dataSource, tablePrefix, EntityPopulator.FARE_ATTRIBUTE);
-        fareRules = new JDBCTableReader(Table.FARE_RULES, dataSource, tablePrefix, EntityPopulator.FARE_RULE);
-        frequencies = new JDBCTableReader(Table.FREQUENCIES, dataSource, tablePrefix, EntityPopulator.FREQUENCY);
-        locations = new JDBCTableReader(Table.LOCATIONS, dataSource, tablePrefix, EntityPopulator.LOCATION);
-        locationShapes = new JDBCTableReader(Table.LOCATION_SHAPES, dataSource, tablePrefix, EntityPopulator.LOCATION_SHAPES);
-        calendars = new JDBCTableReader(Table.CALENDAR, dataSource, tablePrefix, EntityPopulator.CALENDAR);
-        calendarDates = new JDBCTableReader(Table.CALENDAR_DATES, dataSource, tablePrefix, EntityPopulator.CALENDAR_DATE);
-        routes = new JDBCTableReader(Table.ROUTES, dataSource, tablePrefix, EntityPopulator.ROUTE);
-        stopAreas = new JDBCTableReader(Table.STOP_AREAS, dataSource, tablePrefix, EntityPopulator.STOP_AREAS);
-        stops = new JDBCTableReader(Table.STOPS, dataSource, tablePrefix, EntityPopulator.STOP);
-        trips = new JDBCTableReader(Table.TRIPS, dataSource, tablePrefix, EntityPopulator.TRIP);
-        stopTimes = new JDBCTableReader(Table.STOP_TIMES, dataSource, tablePrefix, EntityPopulator.STOP_TIME);
-=======
         if (databaseSchemaPrefix != null && !databaseSchemaPrefix.endsWith(".")) databaseSchemaPrefix += ".";
         this.databaseSchemaPrefix = databaseSchemaPrefix == null ? "" : databaseSchemaPrefix;
+        areas = new JDBCTableReader(Table.AREA, dataSource, databaseSchemaPrefix, EntityPopulator.AREAS);
         agencies = new JDBCTableReader(Table.AGENCY, dataSource, databaseSchemaPrefix, EntityPopulator.AGENCY);
+        bookingRules = new JDBCTableReader(Table.BOOKING_RULES, dataSource, databaseSchemaPrefix, EntityPopulator.BOOKING_RULE);
         fareAttributes = new JDBCTableReader(Table.FARE_ATTRIBUTES, dataSource, databaseSchemaPrefix, EntityPopulator.FARE_ATTRIBUTE);
+        fareRules = new JDBCTableReader(Table.FARE_RULES, dataSource, databaseSchemaPrefix, EntityPopulator.FARE_RULE);
         frequencies = new JDBCTableReader(Table.FREQUENCIES, dataSource, databaseSchemaPrefix, EntityPopulator.FREQUENCY);
+        locations = new JDBCTableReader(Table.LOCATIONS, dataSource, databaseSchemaPrefix, EntityPopulator.LOCATION);
+        locationShapes = new JDBCTableReader(Table.LOCATION_SHAPES, dataSource, databaseSchemaPrefix, EntityPopulator.LOCATION_SHAPES);
         calendars = new JDBCTableReader(Table.CALENDAR, dataSource, databaseSchemaPrefix, EntityPopulator.CALENDAR);
         calendarDates = new JDBCTableReader(Table.CALENDAR_DATES, dataSource, databaseSchemaPrefix, EntityPopulator.CALENDAR_DATE);
         routes = new JDBCTableReader(Table.ROUTES, dataSource, databaseSchemaPrefix, EntityPopulator.ROUTE);
+        stopAreas = new JDBCTableReader(Table.STOP_AREAS, dataSource, databaseSchemaPrefix, EntityPopulator.STOP_AREAS);
         stops = new JDBCTableReader(Table.STOPS, dataSource, databaseSchemaPrefix, EntityPopulator.STOP);
         trips = new JDBCTableReader(Table.TRIPS, dataSource, databaseSchemaPrefix, EntityPopulator.TRIP);
         stopTimes = new JDBCTableReader(Table.STOP_TIMES, dataSource, databaseSchemaPrefix, EntityPopulator.STOP_TIME);
         patterns = new JDBCTableReader(Table.PATTERNS, dataSource, databaseSchemaPrefix, EntityPopulator.PATTERN);
->>>>>>> bde0936f
     }
 
     /**
