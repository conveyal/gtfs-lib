package com.conveyal.gtfs.loader;

import com.conveyal.gtfs.model.Entity;
import com.conveyal.gtfs.model.Location;
import com.conveyal.gtfs.model.LocationShape;
import com.conveyal.gtfs.model.PatternHalt;
import com.conveyal.gtfs.model.PatternLocation;
import com.conveyal.gtfs.model.PatternLocationGroup;
import com.conveyal.gtfs.model.PatternStop;
import com.conveyal.gtfs.model.Stop;
import com.conveyal.gtfs.model.Shape;
import com.conveyal.gtfs.model.StopTime;
import com.conveyal.gtfs.storage.StorageException;
import com.conveyal.gtfs.util.InvalidNamespaceException;
import com.fasterxml.jackson.databind.JsonNode;
import com.fasterxml.jackson.databind.ObjectMapper;
import com.fasterxml.jackson.databind.node.ArrayNode;
import com.fasterxml.jackson.databind.node.ObjectNode;
import com.google.common.collect.HashMultimap;
import com.google.common.collect.Iterators;
import com.google.common.collect.Multimap;
import gnu.trove.iterator.TIntIterator;
import gnu.trove.list.TIntList;
import gnu.trove.list.array.TIntArrayList;
import gnu.trove.set.TIntSet;
import gnu.trove.set.hash.TIntHashSet;
import org.apache.commons.dbutils.DbUtils;
import org.slf4j.Logger;
import org.slf4j.LoggerFactory;

import javax.sql.DataSource;
import java.io.IOException;
import java.sql.Connection;
import java.sql.JDBCType;
import java.sql.PreparedStatement;
import java.sql.ResultSet;
import java.sql.SQLException;
import java.sql.Statement;
import java.util.ArrayList;
import java.util.Collection;
import java.util.Collections;
import java.util.Comparator;
import java.util.HashMap;
import java.util.HashSet;
import java.util.Iterator;
import java.util.List;
import java.util.Map;
import java.util.Set;
import java.util.UUID;
import java.util.stream.Collectors;

import static com.conveyal.gtfs.loader.JdbcGtfsLoader.INSERT_BATCH_SIZE;
import static com.conveyal.gtfs.util.Util.ensureValidNamespace;

/**
 * This wraps a single database table and provides methods to modify GTFS entities.
 */
public class JdbcTableWriter implements TableWriter {
    private static final Logger LOG = LoggerFactory.getLogger(JdbcTableWriter.class);
    private final DataSource dataSource;
    private final Table specTable;
    private final String tablePrefix;
    private static final ObjectMapper mapper = new ObjectMapper();
    private final Connection connection;

    public JdbcTableWriter(Table table, DataSource datasource, String namespace) throws InvalidNamespaceException {
        this(table, datasource, namespace, null);
    }

    /**
     * Enum containing available methods for updating in SQL.
     */
    private enum SqlMethod {
        DELETE, UPDATE, CREATE
    }

    public JdbcTableWriter(
        Table specTable,
        DataSource dataSource,
        String tablePrefix,
        Connection optionalConnection
    ) throws InvalidNamespaceException {
        // verify tablePrefix (namespace) is ok to use for constructing dynamic sql statements
        ensureValidNamespace(tablePrefix);

        this.tablePrefix = tablePrefix;
        this.dataSource = dataSource;

        // TODO: verify specTable.name is ok to use for constructing dynamic sql statements
        this.specTable = specTable;
        // Below is a bit messy because the connection field on this class is set to final and we cannot set this to
        // the optionally passed-in connection with the ternary statement unless connection1 already exists.
        Connection connection1;
        try {
            connection1 = this.dataSource.getConnection();
        } catch (SQLException e) {
            e.printStackTrace();
            connection1 = null;
        }
        if (optionalConnection != null) {
            DbUtils.closeQuietly(connection1);
        }
        this.connection = optionalConnection == null ? connection1 : optionalConnection;
    }

    /**
     * Wrapper method to call Jackson to deserialize a JSON string into JsonNode.
     */
    private static JsonNode getJsonNode(String json) throws IOException {
        try {
            return mapper.readTree(json);
        } catch (IOException e) {
            LOG.error("Bad JSON syntax", e);
            throw e;
        }
    }

    /**
     * Create a new entity in the database from the provided JSON string. Note, any call to create or update must provide
     * a JSON string with the full set of fields matching the definition of the GTFS table in the Table class.
     */
    @Override
    public String create(String json, boolean autoCommit) throws SQLException, IOException {
        return update(null, json, autoCommit);
    }

    /**
     * Update entity for a given ID with the provided JSON string. This update and any potential cascading updates to
     * referencing tables all happens in a single transaction. Note, any call to create or update must provide
     * a JSON string with the full set of fields matching the definition of the GTFS table in the Table class.
     */
    @Override
    public String update(Integer id, String json, boolean autoCommit) throws SQLException, IOException {
        final boolean isCreating = id == null;
        JsonNode jsonNode = getJsonNode(json);
        try {
            if (specTable.name.equals("locations")) {
                jsonNode = LocationShape.validate(jsonNode);
            }
            if (jsonNode.isArray()) {
                // If an array of objects is passed in as the JSON input, update them all in a single transaction, only
                // committing once all entities have been updated.
                List<String> updatedObjects = new ArrayList<>();
                for (JsonNode node : jsonNode) {
                    JsonNode idNode = node.get("id");
                    Integer nodeId = idNode == null || isCreating ? null : idNode.asInt();
                    String updatedObject = update(nodeId, node.toString(), false);
                    updatedObjects.add(updatedObject);
                }
                if (autoCommit) connection.commit();
                return mapper.writeValueAsString(updatedObjects);
            }
            // Cast JsonNode to ObjectNode to allow mutations (e.g., updating the ID field).
            ObjectNode jsonObject = (ObjectNode) jsonNode;
            // Ensure that the key field is unique and that referencing tables are updated if the value is updated.
            ensureReferentialIntegrity(jsonObject, tablePrefix, specTable, id);
            // Parse the fields/values into a Field -> String map (drops ALL fields not explicitly listed in spec table's
            // fields)
            // Note, this must follow referential integrity check because some tables will modify the jsonObject (e.g.,
            // adding trip ID if it is null).
//            LOG.info("JSON to {} entity: {}", isCreating ? "create" : "update", jsonObject.toString());
            PreparedStatement preparedStatement = createPreparedUpdate(id, isCreating, jsonObject, specTable, connection, false);
            // ID from create/update result
            long newId = handleStatementExecution(preparedStatement, isCreating);
            // At this point, the transaction was successful (but not yet committed). Now we should handle any update
            // logic that applies to child tables. For example, after saving a trip, we need to store its stop times.
            Set<Table> referencingTables = getReferencingTables(specTable);
            // FIXME: hacky hack hack to add shapes table if we're updating a pattern.
            if (specTable.name.equals("patterns")) {
                referencingTables.add(Table.SHAPES);
            }
            PatternReconciliation reconciliation = new PatternReconciliation(connection, tablePrefix);
            boolean referencedPatternUsesFrequencies = referencedPatternUsesFrequencies(jsonObject);
            // Iterate over referencing (child) tables and update those rows that reference the parent entity with the
            // JSON array for the key that matches the child table's name (e.g., trip.stop_times array will trigger
            // update of stop_times with matching trip_id).
            for (Table referencingTable : referencingTables) {
                Table parentTable = referencingTable.getParentTable();
                if (parentTable != null && parentTable.name.equals(specTable.name) || referencingTable.name.equals("shapes")) {
                    // If a referencing table has the current table as its parent, update child elements.
                    JsonNode childEntities = jsonObject.get(referencingTable.name);
                    if ((referencingTable.name.equals(Table.PATTERN_LOCATION.name) ||
                        referencingTable.name.equals(Table.PATTERN_LOCATION_GROUP.name)) &&
                        (hasNoChildEntities(childEntities))
                    ) {
                        // This is a backwards hack to prevent the addition of pattern location breaking existing
                        // pattern functionality. If pattern location or pattern location group is not provided set to
                        // an empty array to avoid the following exception.
                        childEntities = mapper.createArrayNode();
                    }
                    if (hasNoChildEntities(childEntities)) {
                        throw new SQLException(String.format("Child entities %s must be an array and not null", referencingTable.name));
                    }
                    int entityId = isCreating ? (int) newId : id;
                    // Cast child entities to array node to iterate over.
                    ArrayNode childEntitiesArray = (ArrayNode) childEntities;
                    String keyValue = updateChildTable(
                        childEntitiesArray,
                        entityId,
                        referencedPatternUsesFrequencies,
                        isCreating,
                        referencingTable,
                        connection,
                        reconciliation
                    );
                    // Ensure JSON return object is updated with referencing table's (potentially) new key value.
                    // Currently, the only case where an update occurs is when a referenced shape is referenced by other
                    // patterns.
                    jsonObject.put(referencingTable.getKeyFieldName(), keyValue);
                }
            }

            // Pattern stops and pattern locations are processed in series (as part of updateChildTable). The pattern
            // reconciliation requires both in order to correctly update stop times.
            reconciliation.reconcile();
            if (referencedPatternUsesFrequencies) {
                updatePatternFrequencies(reconciliation);
            }

            // Iterate over table's fields and apply linked values to any tables. This is to account for "exemplar"
            // fields that exist in one place in our tables, but are duplicated in GTFS. For example, we have a
            // Route#wheelchair_accessible field, which is used to set the Trip#wheelchair_accessible values for all
            // trips on a route.
            // NOTE: pattern_stops linked fields are updated in the updateChildTable method.
            switch (specTable.name) {
                case "routes":
                    updateLinkedFields(
                        specTable,
                        jsonObject,
                        "trips",
                        "route_id",
                        "wheelchair_accessible"
                    );
                    break;
                case "patterns":
                    updateLinkedFields(
                        specTable,
                        jsonObject,
                        "trips",
                        "pattern_id",
                        "direction_id", "shape_id"
                    );
                    break;
                default:
                    LOG.debug("No linked fields to update.");
                    // Do nothing.
                    break;
            }
            if (autoCommit) {
                // If nothing failed up to this point, it is safe to assume there were no problems updating/creating the
                // main entity and any of its children, so we commit the transaction.
                LOG.info("Committing transaction.");
                connection.commit();
            }
            // Add new ID to JSON object.
            jsonObject.put("id", newId);
            // FIXME: Should this return the entity freshly queried from the database rather than just updating the ID?
            return jsonObject.toString();
        } catch (Exception e) {
            LOG.error("Error {} {} entity", isCreating ? "creating" : "updating", specTable.name);
            e.printStackTrace();
            throw e;
        } finally {
            if (autoCommit) {
                // Always rollback and close in finally in case of early returns or exceptions.
                connection.rollback();
                connection.close();
            }
        }
    }

    /**
     *  Check if a parent table has no child entities.
     */
    private boolean hasNoChildEntities(JsonNode childEntities) {
        return childEntities == null || childEntities.isNull() || !childEntities.isArray();
    }

    /**
     * If an entity references a pattern (e.g., pattern stop or trip), determine whether the pattern uses
     * frequencies because this impacts update behaviors, for example whether stop times are kept in
     * sync with default travel times or whether frequencies are allowed to be nested with a JSON trip.
     */
    private boolean referencedPatternUsesFrequencies(ObjectNode jsonObject) throws SQLException {
        if (jsonObject.has("pattern_id") && !jsonObject.get("pattern_id").isNull()) {
            try (
                PreparedStatement statement = connection.prepareStatement(
                    String.format(
                        "select use_frequency from %s.%s where pattern_id = ?",
                        tablePrefix,
                        Table.PATTERNS.name
                    )
                )
            ) {
                statement.setString(1, jsonObject.get("pattern_id").asText());
                LOG.info(statement.toString());
                ResultSet selectResults = statement.executeQuery();
                if (selectResults.next()) {
                    return selectResults.getBoolean(1);
                }
            }
        }
        return false;
    }

    /**
     * For a given pattern id and starting stop sequence (inclusive), normalize all stop times to match the pattern
     * stops' travel times.
     *
     * @return number of stop times updated
     */
    public int normalizeStopTimesForPattern(int id, int beginWithSequence) throws SQLException {
        try {
            JDBCTableReader<PatternStop> patternStops = new JDBCTableReader(
                Table.PATTERN_STOP,
                dataSource,
                tablePrefix + ".",
                EntityPopulator.PATTERN_STOP
            );
            JDBCTableReader<PatternLocation> patternLocations = new JDBCTableReader(
                Table.PATTERN_LOCATION,
                dataSource,
                tablePrefix + ".",
                EntityPopulator.PATTERN_LOCATION
            );
            JDBCTableReader<PatternLocationGroup> patternLocationGroups = new JDBCTableReader(
                Table.PATTERN_LOCATION_GROUP,
                dataSource,
                tablePrefix + ".",
                EntityPopulator.PATTERN_LOCATION_GROUP
            );
            String patternId = getValueForId(id, "pattern_id", tablePrefix, Table.PATTERNS, connection);
            List<PatternHalt> patternHaltsToNormalize = new ArrayList<>();
            Iterator<PatternHalt> patternHalts = Iterators.concat(
                patternStops.getOrdered(patternId).iterator(),
                patternLocations.getOrdered(patternId).iterator(),
                patternLocationGroups.getOrdered(patternId).iterator()
            );
            while (patternHalts.hasNext()) {
                PatternHalt patternHalt = patternHalts.next();
                if (patternHalt.stop_sequence >= beginWithSequence) {
                    patternHaltsToNormalize.add(patternHalt);
                }
            }
            // Use PatternHalt superclass to extract shared fields to be able to compare stops and locations
            patternHaltsToNormalize = patternHaltsToNormalize.stream().sorted(Comparator.comparingInt(o -> (o).stop_sequence)).collect(Collectors.toList());
            PatternHalt firstPatternHalt = patternHaltsToNormalize.iterator().next();
            int firstStopSequence = firstPatternHalt.stop_sequence;
            // Prepare SQL query to determine the time that should form the basis for adding the travel time values.
            int previousStopSequence = firstStopSequence > 0 ? firstStopSequence - 1 : 0;
            String timeField = firstStopSequence > 0 ? "departure_time" : "arrival_time";
            String getPrevTravelTimeSql = String.format(
                "select t.trip_id, %s from %s.stop_times st, %s.trips t where stop_sequence = ? " +
                    "and t.pattern_id = ? " +
                    "and t.trip_id = st.trip_id",
                timeField,
                tablePrefix,
                tablePrefix
            );
            PreparedStatement statement = connection.prepareStatement(getPrevTravelTimeSql);
            statement.setInt(1, previousStopSequence);
            statement.setString(2, firstPatternHalt.pattern_id);
            LOG.info(statement.toString());
            ResultSet resultSet = statement.executeQuery();
            Map<String, Integer> timesForTripIds = new HashMap<>();
            while (resultSet.next()) {
                timesForTripIds.put(resultSet.getString(1), resultSet.getInt(2));
            }

            int stopTimesUpdated = 0;
            for (Map.Entry<String, Integer> timesForTripId : timesForTripIds.entrySet()) {
                // Initialize travel time with previous stop time value.
                int cumulativeTravelTime = timesForTripId.getValue();
                for (PatternHalt patternHalt : patternHaltsToNormalize) {
                    if (patternHalt instanceof PatternStop) {
                        cumulativeTravelTime += updateStopTimesForPatternStop(
                            (PatternStop) patternHalt,
                            cumulativeTravelTime,
                            timesForTripId.getKey()
                        );
                    } else if (patternHalt instanceof PatternLocation) {
                        cumulativeTravelTime += updateStopTimes(
                            (PatternLocation) patternHalt,
                            cumulativeTravelTime,
                            timesForTripId.getKey()
                        );
                    } else if (patternHalt instanceof PatternLocationGroup) {
                        cumulativeTravelTime += updateStopTimes(
                            (PatternLocationGroup) patternHalt,
                            cumulativeTravelTime,
                            timesForTripId.getKey()
                        );
                    } else {
                        LOG.warn("Pattern with ID {} contained a halt that wasn't a stop or a location!", patternId);
                        continue;
                    }
                    stopTimesUpdated++;
                }
            }
            connection.commit();
            return stopTimesUpdated;
        } catch (Exception e) {
            e.printStackTrace();
            throw e;
        } finally {
            DbUtils.closeQuietly(connection);
        }
    }

    /**
     * Updates linked fields with values from entity being updated. This is used to update identical fields in related
     * tables (for now just fields in trips and stop_times) where the reference table's value should take precedence over
     * the related table (e.g., pattern_stop#timepoint should update all of its related stop_times).
     */
    private void updateLinkedFields(
        Table referenceTable,
        ObjectNode exemplarEntity,
        String linkedTableName,
        String keyField,
        String... linkedFieldsToUpdate
    ) throws SQLException {
        boolean updatingStopTimes = "stop_times".equals(linkedTableName);
        // Collect fields, the JSON values for these fields, and the strings to add to the prepared statement into Lists.
        List<Field> fields = new ArrayList<>();
        List<JsonNode> values = new ArrayList<>();
        List<String> fieldStrings = new ArrayList<>();
        for (String field : linkedFieldsToUpdate) {
            fields.add(referenceTable.getFieldForName(field));
            values.add(exemplarEntity.get(field));
            fieldStrings.add(String.format("%s = ?", field));
        }
        String setFields = String.join(", ", fieldStrings);
        // If updating stop_times, use a more complex query that joins trips to stop_times in order to match on pattern_id
        Field orderField = updatingStopTimes ? referenceTable.getFieldForName(referenceTable.getOrderFieldName()) : null;
        String sql = updatingStopTimes
            ? String.format(
            "update %s.stop_times st set %s from %s.trips t " +
                "where st.trip_id = t.trip_id AND t.%s = ? AND st.%s = ?",
            tablePrefix,
            setFields,
            tablePrefix,
            keyField,
            orderField.name
        )
            : String.format("update %s.%s set %s where %s = ?", tablePrefix, linkedTableName, setFields, keyField);
        // Prepare the statement and set statement parameters
        PreparedStatement statement = connection.prepareStatement(sql);
        int oneBasedIndex = 1;
        // Iterate over list of fields that need to be updated and set params.
        for (int i = 0; i < fields.size(); i++) {
            Field field = fields.get(i);
            String newValue = values.get(i).isNull() ? null : values.get(i).asText();
            if (newValue == null) field.setNull(statement, oneBasedIndex++);
            else field.setParameter(statement, oneBasedIndex++, newValue);
        }
        // Set "where clause" with value for key field (e.g., set values where pattern_id = '3')
        statement.setString(oneBasedIndex++, exemplarEntity.get(keyField).asText());
        if (updatingStopTimes) {
            // If updating stop times set the order field parameter (stop_sequence)
            String orderValue = exemplarEntity.get(orderField.name).asText();
            orderField.setParameter(statement, oneBasedIndex++, orderValue);
        }
        // Log query, execute statement, and log result.
        LOG.debug(statement.toString());
        int entitiesUpdated = statement.executeUpdate();
        LOG.debug("{} {} linked fields updated", entitiesUpdated, linkedTableName);
    }

    /**
     * Creates a prepared statement for an entity create or update operation. If not performing a batch operation, the
     * method will set parameters for the prepared statement with values found in the provided JSON ObjectNode. The Table
     * object here is provided as a positional argument (rather than provided via the JdbcTableWriter instance field)
     * because this method is used to update both the specTable for the primary entity and any relevant child entities.
     */
    private PreparedStatement createPreparedUpdate(
        Integer id,
        boolean isCreating,
        ObjectNode jsonObject,
        Table table,
        Connection connection,
        boolean batch
    ) throws SQLException {
        String statementString;
        if (isCreating) {
            statementString = table.generateInsertSql(tablePrefix, true);
        } else {
            statementString = table.generateUpdateSql(tablePrefix, id);
        }
        // Set the RETURN_GENERATED_KEYS flag on the PreparedStatement because it may be creating new rows, in which
        // case we need to know the auto-generated IDs of those new rows.
        PreparedStatement preparedStatement = connection.prepareStatement(
            statementString,
            Statement.RETURN_GENERATED_KEYS);
        if (!batch) {
            setStatementParameters(jsonObject, table, preparedStatement, connection);
        }
        return preparedStatement;
    }

    /**
     * Given a prepared statement (for update or create), set the parameters of the statement based on string values
     * taken from JSON. Note, string values are used here in order to take advantage of setParameter method on
     * individual fields, which handles parsing string and non-string values into the appropriate SQL field types.
     */
    private void setStatementParameters(
        ObjectNode jsonObject,
        Table table,
        PreparedStatement preparedStatement,
        Connection connection
    ) throws SQLException {
        // JDBC SQL statements use a one-based index for setting fields/parameters
        List<String> missingFieldNames = new ArrayList<>();
        // One-based index for prepared statement.
        int index = 1;
        for (Field field : table.editorFields()) {
            if (!jsonObject.has(field.name)) {
                // If there is a field missing from the JSON string and it is required to write to an editor table,
                // throw an exception (handled after the fields iteration. In an effort to keep the database integrity
                // intact, every update/create operation should have all fields defined by the spec table.
                // FIXME: What if someone wants to make updates to non-editor feeds? In this case, the table may not
                // have all of the required fields, yet this would prohibit such an update. Further, an update on such
                // a table that DID have all of the spec table fields would fail because they might be missing from
                // the actual database table.
                missingFieldNames.add(field.name);
                continue;
            }
            JsonNode value = jsonObject.get(field.name);
            LOG.debug("{}={}", field.name, value);
            try {
                if (value == null || value.isNull()) {
                    // If there is a required field missing from the JSON object, an exception will be thrown below.
                    if (field.isRequired() && !field.isEmptyValuePermitted()) {
                        // Only register the field as missing if the value is null, the field is required, and empty
                        // values are not permitted. For example, a null value for fare_attributes#transfers should not
                        // trigger a missing field exception.
                        missingFieldNames.add(field.name);
                        continue;
                    }
                    // Set value to null if empty value is OK and update JSON.
                    setFieldToNullAndUpdateJson(preparedStatement, jsonObject, field, index);
                } else {
                    // For fields that are not missing, handle setting different field types.
                    if (value.isArray()) {
                        // Array field type expects comma-delimited values.
                        List<String> values = new ArrayList<>();
                        for (JsonNode node : value) {
                            values.add(node.asText());
                        }
                        field.setParameter(preparedStatement, index, String.join(",", values));
                    } else {
                        String text = value.asText();
                        // If the string is empty, set value to null (for StringField, ShortField, etc.). Otherwise, set
                        // parameter with string value.
                        if (text.isEmpty()) {
                            // Set field to null and update JSON.
                            setFieldToNullAndUpdateJson(preparedStatement, jsonObject, field, index);
                        } else {
                            field.setParameter(preparedStatement, index, text);
                        }
                    }
                }
            } catch (StorageException e) {
                LOG.warn("Could not set field {} to value {}. Attempting to parse integer seconds.", field.name, value);
                if (field.name.contains("_time") ||
                    field.name.contains("start_pickup_dropoff_window") ||
                    field.name.contains("end_pickup_dropoff_window")
                ) {
                    // FIXME: This is a hack to get time related fields into the right format. Because the UI
                    //  currently returns them as seconds since midnight rather than the Field-defined format HH:MM:SS
                    //  and where optional GTFS Flex fields are not defined i.e. the default value of zero is used.
                    try {
                        if (value == null || value.isNull()) {
                            if (field.isRequired()) {
                                missingFieldNames.add(field.name);
                                continue;
                            }
                            field.setNull(preparedStatement, index);
                        } else {
                            // Try to parse integer seconds value
                            preparedStatement.setInt(index, Integer.parseInt(value.asText()));
                            LOG.info("Parsing value {} for field {} successful!", value, field.name);
                        }
                    } catch (NumberFormatException ex) {
                        // Attempt to set arrival or departure time via integer seconds failed. Rollback.
                        connection.rollback();
                        LOG.error("Bad column: {}={}", field.name, value);
                        ex.printStackTrace();
                        throw ex;
                    }
                } else {
                    // Rollback transaction and throw exception
                    connection.rollback();
                    throw e;
                }
            }
            // Increment index for next field.
            index += 1;
        }
        if (missingFieldNames.size() > 0) {
            throw new SQLException(
                String.format(
                    "The following field(s) are missing from JSON %s object: %s",
                    table.name,
                    missingFieldNames.toString()
                )
            );
        }
    }

    /**
     * Set field to null in prepared statement and update JSON object that is ultimately returned (see return value of
     * {@link #update}.) in response to reflect actual database value that will be persisted. This method should be
     * used in cases where the jsonObject value is missing or detected to be an empty string.
     */
    private static void setFieldToNullAndUpdateJson(
        PreparedStatement preparedStatement,
        ObjectNode jsonObject,
        Field field,
        int oneBasedIndex
    ) throws SQLException {
        // Update the jsonObject so that the JSON that gets returned correctly reflects persisted value.
        jsonObject.set(field.name, null);
        // Set field to null in prepared statement.
        field.setNull(preparedStatement, oneBasedIndex);
    }

    /**
     * This updates those tables that depend on the table currently being updated. For example, if updating/creating a
     * pattern, this method handles deleting any pattern stops and shape points. For trips, this would handle updating
     * the trips' stop times.
     *
     * This method should only be used on tables that have a single foreign key reference to another table, i.e., they
     * have a hierarchical relationship.
     * FIXME develop a better way to update tables with foreign keys to the table being updated.
     */
    private String updateChildTable(
        ArrayNode subEntities,
        int id,
        boolean referencedPatternUsesFrequencies,
        boolean isCreatingNewEntity,
        Table subTable,
        Connection connection,
        PatternReconciliation reconciliation
    ) throws SQLException, IOException {
        // Get parent table's key field. Primary key fields are always referenced by foreign key fields with the same
        // name.
        Field keyField = specTable.getFieldForName(subTable.getKeyFieldName());
        // Get parent entity's key value
        String keyValue = getValueForId(id, keyField.name, tablePrefix, specTable, connection);
        String childTableName = String.join(".", tablePrefix, subTable.name);
        if (!referencedPatternUsesFrequencies && subTable.name.equals(Table.FREQUENCIES.name) && subEntities.size() > 0) {
            // Do not permit the illegal state where frequency entries are being added/modified for a timetable pattern.
            throw new IllegalStateException("Cannot create or update frequency entries for a timetable-based pattern.");
        }
        boolean isPatternTable =
                Table.PATTERN_STOP.name.equals(subTable.name) ||
                Table.PATTERN_LOCATION.name.equals(subTable.name) ||
                Table.PATTERN_LOCATION_GROUP.name.equals(subTable.name);
        if (isPatternTable) {
            reconciliation.stage(mapper, subTable, subEntities, keyValue);
        }
        if (!isCreatingNewEntity) {
            // If not creating a new entity, we will delete the child entities (e.g., shape points or pattern stops) and
            // regenerate them anew to avoid any messiness that we may encounter with update statements.
            if (Table.SHAPES.name.equals(subTable.name)) {
                // Check how many patterns are referencing the same shape_id to determine if we should copy on update.
                String patternsForShapeIdSql = String.format("select id from %s.patterns where shape_id = ?", tablePrefix);
                PreparedStatement statement = connection.prepareStatement(patternsForShapeIdSql);
                statement.setString(1, keyValue);
                LOG.info(statement.toString());
                ResultSet resultSet = statement.executeQuery();
                int patternsForShapeId = 0;
                while (resultSet.next()) {
                    patternsForShapeId++;
                }
                if (patternsForShapeId > 1) {
                    // Use copy on update for pattern shape if a single shape is being used for multiple patterns because
                    // we do not want edits for a given pattern (for example, a short run) to impact the shape for another
                    // pattern (perhaps a long run that extends farther). Note: this behavior will have the side effect of
                    // creating potentially redundant shape information, but this is better than accidentally butchering the
                    // shapes for other patterns.
                    LOG.info("More than one pattern references shape_id: {}", keyValue);
                    keyValue = UUID.randomUUID().toString();
                    LOG.info("Creating new shape_id ({}) for pattern id={}.", keyValue, id);
                    // Update pattern#shape_id with new value. Note: shape_point#shape_id values are coerced to new
                    // value further down in this function.
                    String updatePatternShapeIdSql = String.format("update %s.patterns set shape_id = ? where id = ?", tablePrefix);
                    PreparedStatement updateStatement = connection.prepareStatement(updatePatternShapeIdSql);
                    updateStatement.setString(1, keyValue);
                    updateStatement.setInt(2, id);
                    LOG.info(updateStatement.toString());
                    updateStatement.executeUpdate();
                } else {
                    // If only one pattern references this shape, delete the existing shape points to start anew.
                    deleteChildEntities(subTable, keyField, keyValue);
                }
            } else {
                // If not handling shape points, delete the child entities and create them anew.
                deleteChildEntities(subTable, keyField, keyValue);
            }
        }
        int entityCount = 0;
        PreparedStatement insertStatement = null;
        // Iterate over the entities found in the array and add to batch for inserting into table.
        String orderFieldName = subTable.getOrderFieldName();
        boolean hasOrderField = orderFieldName != null;
        int previousOrder = -1;
        TIntSet orderValues = new TIntHashSet();
        Multimap<Table, Multimap<Table, String>> foreignReferencesPerTable = HashMultimap.create();
        Multimap<Table, String> referencesPerTable = HashMultimap.create();
        int cumulativeTravelTime = 0;
        for (JsonNode entityNode : subEntities) {
            // Cast entity node to ObjectNode to allow mutations (JsonNode is immutable).
            ObjectNode subEntity = (ObjectNode) entityNode;
            // Always override the key field (shape_id for shapes, pattern_id for patterns) regardless of the entity's
            // actual value.
            subEntity.put(keyField.name, keyValue);

            checkTableReferences(foreignReferencesPerTable, referencesPerTable, specTable, subTable, subEntity);

            // Insert new sub-entity.
            if (entityCount == 0) {
                // If handling first iteration, create the prepared statement (later iterations will add to batch).
                insertStatement = createPreparedUpdate(id, true, subEntity, subTable, connection, true);
            }
            if (isPatternTable) {
                // Update linked stop times fields for each updated pattern stop (e.g., timepoint, pickup/drop off type).
                // These fields should be updated for all patterns (e.g., timepoint, pickup/drop off type).
<<<<<<< HEAD
                if (Table.PATTERN_STOP.name.equals(subTable.name)) {
                    updateLinkedFields(
                        subTable,
                        subEntity,
                        "stop_times",
                        "pattern_id",
                        "timepoint",
                        "drop_off_type",
                        "pickup_type",
                        "continuous_pickup",
                        "continuous_drop_off",
                        "shape_dist_traveled",
                        "pickup_booking_rule_id",
                        "drop_off_booking_rule_id"
                    );
                }
                if (Table.PATTERN_LOCATION.name.equals(subTable.name) ||
                    Table.PATTERN_LOCATION_GROUP.name.equals(subTable.name)
                ) {
                    updateLinkedFields(
                        subTable,
                        subEntity,
                        "stop_times",
                        "pattern_id",
                        "timepoint",
                        "drop_off_type",
                        "pickup_type",
                        "continuous_pickup",
                        "continuous_drop_off",
                        "pickup_booking_rule_id",
                        "drop_off_booking_rule_id"
                    );
                }
=======
                updateLinkedFields(
                    subTable,
                    subEntity,
                    "stop_times",
                    "pattern_id",
                    "timepoint",
                    "drop_off_type",
                    "stop_headsign",
                    "pickup_type",
                    "continuous_pickup",
                    "continuous_drop_off",
                    "shape_dist_traveled"
                );
>>>>>>> 4fcf36ec
            }
            setStatementParameters(subEntity, subTable, insertStatement, connection);
            if (hasOrderField) {
                // If the table has an order field, check that it is zero-based and incrementing for all sub entities.
                // NOTE: Rather than coercing the order values to conform to the sequence in which they are found, we
                // check the values here as a sanity check.
                int orderValue = subEntity.get(orderFieldName).asInt();
                boolean orderIsUnique = orderValues.add(orderValue);
                boolean valuesAreIncrementing = ++previousOrder == orderValue;
                boolean valuesAreIncreasing = previousOrder <= orderValue;

                // Patterns must only increase, not increment.
                boolean valuesAreAscending = !isPatternTable ? valuesAreIncrementing : valuesAreIncreasing;
                if (!orderIsUnique || !valuesAreAscending) {
                    throw new SQLException(
                        String.format(
                            "%s %s values must be zero-based, unique, and incrementing. PatternHalt values must be increasing and unique only. Entity at index %d had %s illegal value of %d",
                            subTable.name,
                            orderFieldName,
                            entityCount,
                            previousOrder == 0 ? "non-zero" : !valuesAreAscending ? "non-incrementing/non-increasing" : "duplicate",
                            orderValue
                        )
                    );
                }
            }
            // Log statement on first iteration so that it is not logged for each item in the batch.
            if (entityCount == 0) LOG.info(insertStatement.toString());
            insertStatement.addBatch();
            // Prefix increment count and check whether to execute batched update.
            if (++entityCount % INSERT_BATCH_SIZE == 0) {
                LOG.info("Executing batch insert ({}/{}) for {}", entityCount, subEntities.size(), childTableName);
                int[] newIds = insertStatement.executeBatch();
                LOG.info("Updated {}", newIds.length);
            }
        }
        // Check that accumulated references all exist in reference tables.
        verifyReferencesExist(subTable.name, referencesPerTable);
        verifyForeignReferencesExist(foreignReferencesPerTable);
        // execute any remaining prepared statement calls
        LOG.info("Executing batch insert ({}/{}) for {}", entityCount, subEntities.size(), childTableName);
        if (insertStatement != null) {
            // If insert statement is null, an empty array was passed for the child table, so the child elements have
            // been wiped.
            int[] newIds = insertStatement.executeBatch();
            LOG.info("Updated {} {} child entities", newIds.length, subTable.name);
        } else {
            LOG.info("No inserts to execute. Empty array found in JSON for child table {}", childTableName);
        }
        // Return key value in the case that it was updated (the only case for this would be if the shape was referenced
        // by multiple patterns).
        return keyValue;
    }

    /**
     * Check any references the sub entity might have. For example, this checks that stop_id values on
     * pattern_stops refer to entities that actually exist in the stops table. NOTE: This skips the "specTable",
     * i.e., for pattern stops it will not check pattern_id references. This is enforced above with the put key
     * field statement above.
     */
    private void checkTableReferences(
        Multimap<Table, Multimap<Table, String>> foreignReferencesPerTable,
        Multimap<Table, String> referencesPerTable,
        Table specTable,
        Table subTable,
        ObjectNode subEntity
    ) {
        for (Field field : subTable.specFields()) {
            if (field.referenceTables.isEmpty()) continue;
            Multimap<Table, String> foreignReferences = HashMultimap.create();
            for (Table referenceTable : field.referenceTables) {
                if (!referenceTable.name.equals(specTable.name)) {
                    JsonNode refValueNode = subEntity.get(field.name);
                    // Skip over references that are null but not required (e.g., route_id in fare_rules).
                    if (refValueNode.isNull() && !field.isRequired()) continue;
                    String refValue = refValueNode.asText();
                    if (field.referenceTables.size() == 1) {
                        referencesPerTable.put(referenceTable, refValue);
                    } else {
                        foreignReferences.put(referenceTable, refValue);
                    }
                }
            }
            if (!foreignReferences.isEmpty()) {
                foreignReferencesPerTable.put(subTable, foreignReferences);
            }
        }
    }

    /**
     * This MUST be called _after_ pattern reconciliation has happened. The pattern stops and pattern locations must be
     * processed based on stop sequence so the correct cumulative travel time is calculated.
     */
    private void updatePatternFrequencies(PatternReconciliation reconciliation) throws SQLException {
        // Convert to generic stops to order pattern stops/locations by stop sequence.
        List<PatternReconciliation.GenericStop> genericStops = reconciliation.getGenericStops();
        int cumulativeTravelTime = 0;
        for (PatternReconciliation.GenericStop genericStop : genericStops) {
            // Update stop times linked to pattern stop/location and accumulate time.
            // Default travel and dwell time behave as "linked fields" for associated stop times. In other
            // words, frequency trips in the editor must match the pattern stop travel times.
            if (genericStop.patternType == PatternReconciliation.PatternType.STOP) {
                cumulativeTravelTime +=
                    updateStopTimesForPatternStop(
                        reconciliation.getPatternStop(genericStop.referenceId),
                        cumulativeTravelTime,
                        null
                    );
            } else if (genericStop.patternType == PatternReconciliation.PatternType.LOCATION) {
                cumulativeTravelTime +=
                    updateStopTimes(
                        reconciliation.getPatternLocation(genericStop.referenceId),
                        cumulativeTravelTime,
                        null
                    );
            } else {
                // Pattern type is location group
                cumulativeTravelTime +=
                    updateStopTimes(
                        reconciliation.getPatternLocationGroup(genericStop.referenceId),
                        cumulativeTravelTime,
                        null
                    );
            }
        }
    }

    /**
     * Delete existing sub-entities for given key value for when an update to the parent entity is made (i.e., the parent
     * entity is not being newly created). Examples of sub-entities include stop times for trips, pattern stops for a
     * pattern, or shape points (for a pattern in our model).
     */
    private void deleteChildEntities(Table childTable, Field keyField, String keyValue) throws SQLException {
        String childTableName = String.join(".", tablePrefix, childTable.name);
        PreparedStatement deleteStatement = getUpdateReferencesStatement(SqlMethod.DELETE, childTableName, keyField, keyValue, null);
        LOG.info(deleteStatement.toString());
        int result = deleteStatement.executeUpdate();
        LOG.info("Deleted {} {}", result, childTable.name);
        // FIXME: are there cases when an update should not return zero?
        //   if (result == 0) throw new SQLException("No stop times found for trip ID");
    }

    /**
     * Updates the stop times that reference the specified pattern stop.
     *
     * @param patternStop        the pattern stop for which to update stop times
     * @param previousTravelTime the travel time accumulated up to the previous stop_time's departure time (or the
     *                           previous pattern stop's dwell time)
     * @return the travel and dwell time added by this pattern stop
     * @throws SQLException
     */
    private int updateStopTimesForPatternStop(PatternStop patternStop, int previousTravelTime, String tripId)
        throws SQLException {

        int travelTime = patternStop.default_travel_time == Entity.INT_MISSING ? 0 : patternStop.default_travel_time;
        int dwellTime = patternStop.default_dwell_time == Entity.INT_MISSING ? 0 : patternStop.default_dwell_time;
        // Set trip id either from params or all
        tripId = (tripId != null) ? String.format("'%s'", tripId) : "t.trip_id";

        String sql = String.format(
            "update %s.stop_times st set arrival_time = ?, departure_time = ? from %s.trips t " +
                "where st.trip_id = %s AND t.pattern_id = ? AND st.stop_sequence = ?",
            tablePrefix,
            tablePrefix,
            tripId
        );
        int entitiesUpdated = updateStopTimes(
            sql,
            previousTravelTime,
            travelTime,
            dwellTime,
            patternStop.pattern_id,
            patternStop.stop_sequence
        );
        LOG.info("{} stop_time arrivals/departures updated", entitiesUpdated);
        return travelTime + dwellTime;
    }

    /**
     * Updates the stop times that reference the specified pattern location.
     *
     * @return the travel and dwell time added by this pattern.
     * @throws SQLException
     */
    private int updateStopTimes(
        PatternLocation patternLocation,
        int previousTravelTime,
        String tripId
    ) throws SQLException {
        return updateStopTimesForPatternLocationOrPatternLocationGroup(
            patternLocation.flex_default_travel_time,
            patternLocation.flex_default_zone_time,
            patternLocation.pattern_id,
            patternLocation.stop_sequence,
            previousTravelTime,
            tripId);
    }

    /**
     * Updates the stop times that reference the specified pattern location group.
     *
     * @return the travel and dwell time added by this pattern.
     * @throws SQLException
     */
    private int updateStopTimes(
        PatternLocationGroup patternLocationGroup,
        int previousTravelTime,
        String tripId
    ) throws SQLException {
        return updateStopTimesForPatternLocationOrPatternLocationGroup(
            patternLocationGroup.flex_default_travel_time,
            patternLocationGroup.flex_default_zone_time,
            patternLocationGroup.pattern_id,
            patternLocationGroup.stop_sequence,
            previousTravelTime,
            tripId);
    }

    /**
     * Updates the stop times that reference the specified pattern location or pattern location group.
     *
     * @return the travel and dwell time added by this pattern.
     * @throws SQLException
     */
    private int updateStopTimesForPatternLocationOrPatternLocationGroup(
        int flexDefaultTravelTime,
        int flexDefaultZoneTime,
        String patternId,
        int stopSequence,
        int previousTravelTime,
        String tripId
    ) throws SQLException {

        int travelTime = flexDefaultTravelTime == Entity.INT_MISSING ? 0 : flexDefaultTravelTime;
        int dwellTime = flexDefaultZoneTime == Entity.INT_MISSING ? 0 : flexDefaultZoneTime;
        // Set trip id either from params or all
        tripId = (tripId != null) ? String.format("'%s'", tripId) : "t.trip_id";

        String sql = String.format(
            "update %s.stop_times st set start_pickup_dropoff_window = ?, end_pickup_dropoff_window = ? from %s.trips t " +
                "where st.trip_id = %s AND t.pattern_id = ? AND st.stop_sequence = ?",
            tablePrefix,
            tablePrefix,
            tripId
        );
        int entitiesUpdated = updateStopTimes(
            sql,
            previousTravelTime,
            travelTime,
            dwellTime,
            patternId,
            stopSequence
        );
        LOG.info("{} stop_time flex service arrivals/departures updated", entitiesUpdated);
        return travelTime + dwellTime;
    }

    /**
     * Update stop time values depending on caller. If updating stop times for pattern stops, this will update the
     * arrival_time and departure_time. If updating stop times for pattern locations, this will update the
     * start_pickup_dropoff_window and end_pickup_dropoff_window.
     */
    private int updateStopTimes(
        String sql,
        int previousTravelTime,
        int travelTime,
        int dwellTime,
        String pattern_id,
        int stop_sequence
    ) throws SQLException {

        PreparedStatement statement = connection.prepareStatement(sql);
        int oneBasedIndex = 1;
        int arrivalTime = previousTravelTime + travelTime;
        statement.setInt(oneBasedIndex++, arrivalTime);
        statement.setInt(oneBasedIndex++, arrivalTime + dwellTime);

        // Set "where clause" with value for pattern_id and stop_sequence
        statement.setString(oneBasedIndex++, pattern_id);
        // In the editor, we can depend on stop_times#stop_sequence matching pattern_stop/pattern_locations#stop_sequence
        // because we normalize stop sequence values for stop times during snapshotting for the editor.
        statement.setInt(oneBasedIndex, stop_sequence);
        // Log query, execute statement, and log result.
        LOG.info(statement.toString());
        return statement.executeUpdate();
    }

    /**
     * Checks that a set of string references to a set of reference tables are all valid. For each set of references
     * mapped to a reference table, the method queries for all of the references. If there are any references that were
     * not returned in the query, one of the original references was invalid and an exception is thrown.
     *
     * @param referringTableName name of the table which contains references for logging/exception message only
     * @param referencesPerTable string references mapped to the tables to which they refer
     * @throws SQLException
     */
    private void verifyReferencesExist(String referringTableName, Multimap<Table, String> referencesPerTable) throws SQLException {
        for (Table referencedTable : referencesPerTable.keySet()) {
            LOG.info("Checking {} references to {}", referringTableName, referencedTable.name);
            Collection<String> referenceStrings = referencesPerTable.get(referencedTable);
            String referenceFieldName = referencedTable.getKeyFieldName();
            Set<String> foundReferences = checkTableForReferences(referenceStrings, referencedTable);
            // Determine if any references were not found.
            referenceStrings.removeAll(foundReferences);
            if (referenceStrings.size() > 0) {
                throw new SQLException(
                    String.format(
                        "%s entities must contain valid %s references. (Invalid references: %s)",
                        referringTableName,
                        referenceFieldName,
                        String.join(", ", referenceStrings)));
            } else {
                LOG.info("All {} {} {} references are valid.", foundReferences.size(), referencedTable.name, referenceFieldName);
            }
        }
    }

    /**
     * Check multiple tables for foreign references. Working through each foreign table check for expected references.
     * Update a missing reference list by adding missing references and remove all that have been found. If the missing
     * reference list is not empty after all reference tables have been checked, flag an error highlighting the missing
     * values and the foreign tables where they are expected.
     *
     * E.g. The {@link StopTime#stop_id} can be either a {@link Stop#stop_id} or a {@link Location#location_id}. If the
     * stop_id is found in the location table (but not the stop table) the required number of matches has been met. If
     * the stop_id isn't in either table there will be no match. It is not possible to know which table the
     * stop_id should be in so all foreign tables are listed with expected values.
     *
     * @param foreignReferencesPerTable A list of parent tables with a related list of foreign tables with reference
     *                                  values.
     * @throws SQLException
     */
    private void verifyForeignReferencesExist(Multimap<Table, Multimap<Table, String>> foreignReferencesPerTable)
        throws SQLException {

        for (Table parentTable : foreignReferencesPerTable.keySet()) {
            Collection<Multimap<Table, String>> multiTableReferences = foreignReferencesPerTable.get(parentTable);
            HashMap<Table, List<String>> refTables = new HashMap<>();
            // Group foreign tables and references.
            for (Multimap<Table, String> tableReference : multiTableReferences) {
                for (Table foreignTable : tableReference.keySet()) {
                    List<String> values = new ArrayList<>();
                    if (refTables.containsKey(foreignTable)) {
                        values = refTables.get(foreignTable);
                    }
                    values.addAll(tableReference.get(foreignTable));
                    refTables.put(foreignTable, values);
                }
            }

            Set<String> foreignReferencesFound = new HashSet<>();
            Set<String> foreignReferencesNotFound = new HashSet<>();
            Set<String> foreignReferencesFieldNames = new HashSet<>();
            for (Table foreignTable : refTables.keySet()) {
                LOG.info("Checking {} references in {}", parentTable.name, foreignTable.name);
                foreignReferencesFieldNames.add(foreignTable.getKeyFieldName());
                Collection<String> referenceStrings = refTables.get(foreignTable);
                Set<String> foundReferences = checkTableForReferences(referenceStrings, foreignTable);
                if (foundReferences.size() == multiTableReferences.size()) {
                    // No need to check subsequent foreign tables if all required matches have been found.
                    foreignReferencesNotFound.clear();
                    break;
                } else {
                    // Accumulate all found and expected references.
                    foreignReferencesFound.addAll(foundReferences);
                    foreignReferencesNotFound.addAll(referenceStrings);
                }
            }
            foreignReferencesNotFound.removeAll(foreignReferencesFound);
            if (foreignReferencesNotFound.size() > 0) {
                throw new SQLException(
                    String.format(
                        "%s entities must contain valid %s references. (Invalid references: %s)",
                        parentTable.name,
                        String.join("/", foreignReferencesFieldNames),
                        String.join(", ", foreignReferencesNotFound)));
            } else {
                LOG.info("All {} foreign references ({}) are valid.",
                    String.join("/", foreignReferencesFieldNames),
                    parentTable.name
                );
            }
        }
    }

    /**
     * Checks a table's key field for matching reference values and returns all matches.
     */
    private Set<String> checkTableForReferences(Collection<String> referenceStrings, Table table)
        throws SQLException {

        String referenceFieldName = table.getKeyFieldName();
        String questionMarks = String.join(", ", Collections.nCopies(referenceStrings.size(), "?"));
        String checkCountSql = String.format(
            "select %s from %s.%s where %s in (%s)",
            referenceFieldName,
            tablePrefix,
            table.name,
            referenceFieldName,
            questionMarks
        );
        PreparedStatement preparedStatement = connection.prepareStatement(checkCountSql);
        int oneBasedIndex = 1;
        for (String ref : referenceStrings) {
            preparedStatement.setString(oneBasedIndex++, ref);
        }
<<<<<<< HEAD
        LOG.info(preparedStatement.toString());
        ResultSet resultSet = preparedStatement.executeQuery();
        Set<String> foundReferences = new HashSet<>();
        while (resultSet.next()) {
            String referenceValue = resultSet.getString(1);
            foundReferences.add(referenceValue);
=======
        String insertSql = Table.STOP_TIMES.generateInsertSql(tablePrefix, true);
        PreparedStatement insertStatement = connection.prepareStatement(insertSql);
        int count = 0;
        int totalRowsUpdated = 0;
        // Create a new stop time for each sequence value (times each trip ID) that needs to be inserted.
        for (int i = startingStopSequence; i < stopTimesToAdd + startingStopSequence; i++) {
            PatternStop patternStop = newStops.get(i);
            StopTime stopTime = new StopTime();
            stopTime.stop_id = patternStop.stop_id;
            stopTime.drop_off_type = patternStop.drop_off_type;
            stopTime.pickup_type = patternStop.pickup_type;
            stopTime.stop_headsign = patternStop.stop_headsign;
            stopTime.timepoint = patternStop.timepoint;
            stopTime.shape_dist_traveled = patternStop.shape_dist_traveled;
            stopTime.continuous_drop_off = patternStop.continuous_drop_off;
            stopTime.continuous_pickup = patternStop.continuous_pickup;
            stopTime.stop_sequence = i;
            // Update stop time with each trip ID and add to batch.
            for (String tripId : tripIds) {
                stopTime.trip_id = tripId;
                stopTime.setStatementParameters(insertStatement, true);
                insertStatement.addBatch();
                if (count % INSERT_BATCH_SIZE == 0) {
                    int[] rowsUpdated = insertStatement.executeBatch();
                    totalRowsUpdated += rowsUpdated.length;
                }
            }
>>>>>>> 4fcf36ec
        }
        return foundReferences;
    }

    /**
     * For a given condition (fieldName = 'value'), delete all entities that match the condition. Because this uses the
     * {@link #delete(Integer, boolean)} method, it also will delete any "child" entities that reference any entities
     * matching the original query.
     */
    @Override
    public int deleteWhere(String fieldName, String value, boolean autoCommit) throws SQLException {
        try {
            String tableName = String.join(".", tablePrefix, specTable.name);
            // Get the IDs for entities matching the where condition
            TIntSet idsToDelete = getIdsForCondition(tableName, fieldName, value, connection);
            TIntIterator iterator = idsToDelete.iterator();
            TIntList results = new TIntArrayList();
            while (iterator.hasNext()) {
                // For all entity IDs that match query, delete from referencing tables.
                int id = iterator.next();
                // FIXME: Should this be a where in clause instead of iterating over IDs?
                // Delete each entity and its referencing (child) entities
                int result = delete(id, false);
                if (result != 1) {
                    throw new SQLException("Could not delete entity with ID " + id);
                }
                results.add(result);
            }
            if (autoCommit) connection.commit();
            LOG.info("Deleted {} {} entities", results.size(), specTable.name);
            return results.size();
        } catch (Exception e) {
            // Rollback changes on failure.
            connection.rollback();
            LOG.error("Could not delete {} entity where {}={}", specTable.name, fieldName, value);
            e.printStackTrace();
            throw e;
        } finally {
            if (autoCommit) {
                // Always close connection if auto-committing.
                connection.close();
            }
        }
    }

    /**
     * Deletes an entity for the specified ID.
     */
    @Override
    public int delete(Integer id, boolean autoCommit) throws SQLException {
        try {
            // Handle "cascading" delete or constraints on deleting entities that other entities depend on
            // (e.g., keep a calendar from being deleted if trips reference it).
            // FIXME: actually add "cascading"? Currently, it just deletes one level down.
            deleteFromReferencingTables(tablePrefix, specTable, id);
            // Next, delete the actual record specified by id.
            PreparedStatement statement = connection.prepareStatement(specTable.generateDeleteSql(tablePrefix));
            statement.setInt(1, id);
            LOG.info(statement.toString());
            // Execute query
            int result = statement.executeUpdate();
            if (result == 0) {
                LOG.error("Could not delete {} entity with id: {}", specTable.name, id);
                throw new SQLException("Could not delete entity");
            }
            if (autoCommit) connection.commit();
            // FIXME: change return message based on result value
            return result;
        } catch (Exception e) {
            LOG.error("Could not delete {} entity with id: {}", specTable.name, id);
            e.printStackTrace();
            // Rollback changes if errors encountered.
            connection.rollback();
            throw e;
        } finally {
            // Always close connection if auto-committing. Otherwise, leave open (for potential further updates).
            if (autoCommit) connection.close();
        }
    }

    @Override
    public void commit() throws SQLException {
        // FIXME: should this take a connection and commit it?
        connection.commit();
        connection.close();
    }

    /**
     * Ensure that database connection closes. This should be called once the table writer is no longer needed.
     */
    @Override
    public void close() {
        DbUtils.closeQuietly(connection);
    }

    /**
     * Delete entities from any referencing tables (if required). This method is defined for convenience and clarity, but
     * essentially just runs updateReferencingTables with a null value for newKeyValue param.
     */
    private void deleteFromReferencingTables(String namespace, Table table, int id) throws SQLException {
        updateReferencingTables(namespace, table, id, null);
    }

    /**
     * Handle executing a prepared statement and return the ID for the newly-generated or updated entity.
     */
    private static long handleStatementExecution(PreparedStatement statement, boolean isCreating) throws SQLException {
        // Log the SQL for the prepared statement
        LOG.info(statement.toString());
        int affectedRows = statement.executeUpdate();
        // Determine operation-specific action for any error messages
        String messageAction = isCreating ? "Creating" : "Updating";
        if (affectedRows == 0) {
            // No update occurred.
            // TODO: add some clarity on cause (e.g., where clause found no entity with provided ID)?
            throw new SQLException(messageAction + " entity failed, no rows affected.");
        }
        try (ResultSet generatedKeys = statement.getGeneratedKeys()) {
            if (generatedKeys.next()) {
                // Get the auto-generated ID from the update execution
                return generatedKeys.getLong(1);
            } else {
                throw new SQLException(messageAction + " entity failed, no ID obtained.");
            }
        } catch (SQLException e) {
            e.printStackTrace();
            throw e;
        }
    }

    /**
     * Checks for modification of GTFS key field (e.g., stop_id, route_id) in supplied JSON object and ensures
     * both uniqueness and that referencing tables are appropriately updated.
     *
     * FIXME: add more detail/precise language on what this method actually does
     */
    private void ensureReferentialIntegrity(
        ObjectNode jsonObject,
        String namespace,
        Table table,
        Integer id
    ) throws SQLException {
        final boolean isCreating = id == null;
        String keyField = table.getKeyFieldName();
        String tableName = String.join(".", namespace, table.name);
        JsonNode val = jsonObject.get(keyField);
        if (val == null || val.isNull() || val.asText().isEmpty()) {
            // Handle different cases where the value is missing.
            if ("trip_id".equals(keyField)) {
                // Generate key field automatically for certain entities (e.g., trip ID).
                // FIXME: Maybe this should be generated for all entities if null?
                jsonObject.put(keyField, UUID.randomUUID().toString());
            } else if ("agency_id".equals(keyField)) {
                // agency_id is not required if there is only one row in the agency table. Otherwise, it is required.
                LOG.warn("agency_id field for agency id={} is null.", id);
                int rowSize = getRowCount(tableName, connection);
                if (rowSize > 1 || (isCreating && rowSize > 0)) {
                    throw new SQLException("agency_id must not be null if more than one agency exists.");
                }
            } else {
                // In all other cases where a key field is missing, throw an exception.
                throw new SQLException(String.format("Key field %s must not be null", keyField));
            }
        }
        // Re-get the string key value (in case trip_id was added to the JSON object above).
        String keyValue = jsonObject.get(keyField).asText();
        // If updating key field, check that there is no ID conflict on value (e.g., stop_id or route_id)
        TIntSet uniqueIds = getIdsForCondition(tableName, keyField, keyValue, connection);
        int size = uniqueIds.size();
        if (size == 0 || (size == 1 && id != null && uniqueIds.contains(id))) {
            // OK.
            if (size == 0 && !isCreating) {
                // FIXME: Need to update referencing tables because entity has changed ID.
                // Entity key value is being changed to an entirely new one.  If there are entities that
                // reference this value, we need to update them.
                updateReferencingTables(namespace, table, id, keyValue);
            }
        } else {
            // Conflict. The different conflict conditions are outlined below.
            if (size == 1) {
                // There was one match found.
                if (isCreating) {
                    // Under no circumstance should a new entity have a conflict with existing key field.
                    throw new SQLException(
                        String.format("New %s's %s value (%s) conflicts with an existing record in table.",
                            table.entityClass.getSimpleName(),
                            keyField,
                            keyValue)
                    );
                }
                if (!uniqueIds.contains(id)) {
                    // There are two circumstances we could encounter here.
                    // 1. The key value for this entity has been updated to match some other entity's key value (conflict).
                    // 2. The int ID provided in the request parameter does not match any rows in the table.
                    throw new SQLException("Key field must be unique and request parameter ID must exist.");
                }
            } else if (size > 1) {
                // FIXME: Handle edge case where original data set contains duplicate values for key field and this is an
                // attempt to rectify bad data.
                String message = String.format(
                    "%d %s entities shares the same key field (%s=%s)! Key field must be unique.",
                    size,
                    table.name,
                    keyField,
                    keyValue);
                LOG.error(message);
                throw new SQLException(message);
            }
        }
    }

    /**
     * Get number of rows for a table. This is currently just used to check the number of entities for the agency table.
     */
    private static int getRowCount(String tableName, Connection connection) throws SQLException {
        String rowCountSql = String.format("SELECT COUNT(*) FROM %s", tableName);
        LOG.info(rowCountSql);
        // Create statement for counting rows selected
        Statement statement = connection.createStatement();
        ResultSet resultSet = statement.executeQuery(rowCountSql);
        if (resultSet.next()) return resultSet.getInt(1);
        else return 0;
    }

    /**
     * For some condition (where field = string value), return the set of unique int IDs for the records that match.
     */
    private static TIntSet getIdsForCondition(
        String tableName,
        String keyField,
        String keyValue,
        Connection connection
    ) throws SQLException {
        String idCheckSql = String.format("select id from %s where %s = ?", tableName, keyField);
        // Create statement for counting rows selected
        PreparedStatement statement = connection.prepareStatement(idCheckSql);
        statement.setString(1, keyValue);
        LOG.info(statement.toString());
        ResultSet resultSet = statement.executeQuery();
        // Keep track of number of records found with key field
        TIntSet uniqueIds = new TIntHashSet();
        while (resultSet.next()) {
            int uniqueId = resultSet.getInt(1);
            uniqueIds.add(uniqueId);
            LOG.info("entity id: {}, where {}: {}", uniqueId, keyField, keyValue);
        }
        return uniqueIds;
    }

    /**
     * Finds the set of tables that reference the parent entity being updated.
     */
    private static Set<Table> getReferencingTables(Table table) {
        Set<Table> referencingTables = new HashSet<>();
        for (Table gtfsTable : Table.tablesInOrder) {
            // IMPORTANT: Skip the table for the entity we're modifying or if loop table does not have field.
            if (table.name.equals(gtfsTable.name)) continue;
            for (Field field : gtfsTable.fields) {
                if (field.isForeignReference()) {
                    for (Table refTable : field.referenceTables) {
                        if (refTable.name.equals(table.name)) {
                            referencingTables.add(gtfsTable);
                        }
                    }
                }
            }
        }
        return referencingTables;
    }

    /**
     * For a given integer ID, return the value for the specified field name for that entity.
     */
    private static String getValueForId(int id, String fieldName, String namespace, Table table, Connection connection) throws SQLException {
        String tableName = String.join(".", namespace, table.name);
        String selectIdSql = String.format("select %s from %s where id = %d", fieldName, tableName, id);
        LOG.info(selectIdSql);
        Statement selectIdStatement = connection.createStatement();
        ResultSet selectResults = selectIdStatement.executeQuery(selectIdSql);
        String value = null;
        while (selectResults.next()) {
            value = selectResults.getString(1);
        }
        return value;
    }

    /**
     * Updates any foreign references that exist should a GTFS key field (e.g., stop_id or route_id) be updated via an
     * HTTP request for a given integer ID. First, all GTFS tables are filtered to find referencing tables. Then records
     * in these tables that match the old key value are modified to match the new key value.
     *
     * The function determines whether the method is update or delete depending on the presence of the newKeyValue
     * parameter (if null, the method is DELETE). Custom logic/hooks could be added here to check if there are entities
     * referencing the entity being updated.
     *
     * FIXME: add custom logic/hooks. Right now entity table checks are hard-coded in (e.g., if Agency, skip all. OR if
     * Calendar, rollback transaction if there are referencing trips).
     *
     * FIXME: Do we need to clarify the impact of the direction of the relationship (e.g., if we delete a trip, that should
     * not necessarily delete a shape that is shared by multiple trips)? I think not because we are skipping foreign refs
     * found in the table for the entity being updated/deleted. [Leaving this comment in place for now though.]
     */
    private void updateReferencingTables(
        String namespace,
        Table table,
        int id,
        String newKeyValue
    ) throws SQLException {
        Field keyField = table.getFieldForName(table.getKeyFieldName());
        Class<? extends Entity> entityClass = table.getEntityClass();
        // Determine method (update vs. delete) depending on presence of newKeyValue field.
        SqlMethod sqlMethod = newKeyValue != null ? SqlMethod.UPDATE : SqlMethod.DELETE;
        Set<Table> referencingTables = getReferencingTables(table);
        // If there are no referencing tables, there is no need to update any values (e.g., .
        if (referencingTables.isEmpty()) return;
        String keyValue = getValueForId(id, keyField.name, namespace, table, connection);
        if (keyValue == null) {
            // FIXME: should we still check referencing tables for null value?
            LOG.warn("Entity {} to {} has null value for {}. Skipping references check.", id, sqlMethod, keyField);
            return;
        }
        if (
            sqlMethod.equals(SqlMethod.DELETE) &&
            (table.name.equals(Table.PATTERNS.name) || table.name.equals(Table.ROUTES.name))
        ) {
            // Delete descendants at the end of the relationship tree.
            deleteDescendants(table.name, keyValue);
        }
        for (Table referencingTable : referencingTables) {
            // Update/delete foreign references that have match the key value.
            String refTableName = String.join(".", namespace, referencingTable.name);
            for (Field field : referencingTable.editorFields()) {
                if (field.isForeignReference()) {
                    for (Table refTable : field.referenceTables) {
                        if (refTable.name.equals(table.name)) {
                            // Get statement to update or delete entities that reference the key value.
                            PreparedStatement updateStatement = getUpdateReferencesStatement(sqlMethod, refTableName, field, keyValue, newKeyValue);
                            LOG.info("{}", updateStatement);
                            int result = updateStatement.executeUpdate();
                            if (result > 0) {
                                // FIXME: is this where a delete hook should go? (E.g., CalendarController subclass would override
                                //  deleteEntityHook).
                                if (sqlMethod.equals(SqlMethod.DELETE) && table.isCascadeDeleteRestricted()) {
                                    // Check for restrictions on delete. The entity must not have any referencing
                                    // entities in order to delete it.
                                    connection.rollback();
                                    String message = String.format(
                                        "Cannot delete %s %s=%s. %d %s reference this %s.",
                                        entityClass.getSimpleName(),
                                        keyField.name,
                                        keyValue,
                                        result,
                                        referencingTable.name,
                                        entityClass.getSimpleName()
                                    );
                                    LOG.warn(message);
                                    throw new SQLException(message);
                                }
                                LOG.info("{} reference(s) in {} {}D!", result, refTableName, sqlMethod);
                            } else {
                                LOG.info("No references in {} found!", refTableName);
                            }
                        }
                    }
                }
            }
        }
    }

    /**
     * To prevent orphaned descendants, delete them before joining references are deleted. For the relationship
     * route -> pattern -> pattern stop, delete pattern stop before deleting the joining pattern.
     */
    private void deleteDescendants(String parentTableName, String routeOrPatternId) throws SQLException {
        // Delete child references before joining trips and patterns are deleted.
        String keyColumn = (parentTableName.equals(Table.PATTERNS.name)) ? "pattern_id" : "route_id";
        deleteStopTimesAndFrequencies(routeOrPatternId, keyColumn, parentTableName);
        Shape.deleteShapesRelatedToRouteOrPattern(connection, tablePrefix, routeOrPatternId, keyColumn, parentTableName);

        if (parentTableName.equals(Table.ROUTES.name)) {
            // Delete pattern stops, locations and location groups before joining patterns are deleted.
            deletePatternStops(routeOrPatternId);
            deletePatternLocations(routeOrPatternId);
            deletePatternLocationGroups(routeOrPatternId);
        }
    }

    /**
     * If deleting a route, cascade delete pattern stops for patterns first. This must happen before patterns are
     * deleted. Otherwise, the queries to select pattern_stops to delete would fail because there would be no pattern
     * records to join with.
     */
    private void deletePatternStops(String routeId) throws SQLException {
        // Delete pattern stops for route.
        int deletedStopTimes = executeStatement(
            String.format(
                "delete from %s ps using %s p, %s r where ps.pattern_id = p.pattern_id and p.route_id = r.route_id and r.route_id = '%s'",
                String.format("%s.pattern_stops", tablePrefix),
                String.format("%s.patterns", tablePrefix),
                String.format("%s.routes", tablePrefix),
                routeId
            )
        );
        LOG.info("Deleted {} pattern stops for pattern {}", deletedStopTimes, routeId);
    }

    /**
     * If deleting a route, cascade delete pattern locations for patterns first. This must happen before patterns are
     * deleted. Otherwise, the queries to select pattern_locations to delete would fail because there would be no pattern
     * records to join with.
     */
    private void deletePatternLocations(String routeId) throws SQLException {
        // Delete pattern locations for route.
        int deletedPatternLocations = executeStatement(
            String.format(
                "delete from %s pl using %s p, %s r where pl.pattern_id = p.pattern_id and p.route_id = r.route_id and r.route_id = '%s'",
                String.format("%s.pattern_locations", tablePrefix),
                String.format("%s.patterns", tablePrefix),
                String.format("%s.routes", tablePrefix),
                routeId
            )
        );
        LOG.info("Deleted {} pattern locations for pattern {}", deletedPatternLocations, routeId);
    }

    /**
     * If deleting a route, cascade delete pattern location groups for patterns first. This must happen before patterns are
     * deleted. Otherwise, the queries to select pattern_location_groups to delete would fail because there would be no pattern
     * records to join with.
     */
    private void deletePatternLocationGroups(String routeId) throws SQLException {
        // Delete pattern location groups for route.
        int deletedPatternLocationGroups = executeStatement(
            String.format(
                "delete from %s plg using %s p, %s r where plg.pattern_id = p.pattern_id and p.route_id = r.route_id and r.route_id = '%s'",
                String.format("%s.pattern_location_groups", tablePrefix),
                String.format("%s.patterns", tablePrefix),
                String.format("%s.routes", tablePrefix),
                routeId
            )
        );
        LOG.info("Deleted {} pattern location groups for pattern {}", deletedPatternLocationGroups, routeId);
    }

    /**
     * If deleting a route or pattern, cascade delete stop times and frequencies for trips first. This must happen
     * before trips are deleted. Otherwise, the queries to select stop_times and frequencies to delete would fail
     * because there would be no trip records to join with.
     */
    private void deleteStopTimesAndFrequencies(
        String routeOrPatternId,
        String routeOrPatternIdColumn,
        String referencingTable
    ) throws SQLException {

        String tripsTable = String.format("%s.trips", tablePrefix);

        // Delete stop times for trips.
        int deletedStopTimes = executeStatement(
            String.format(
                "delete from %s s using %s t where s.trip_id = t.trip_id and t.%s = '%s'",
                String.format("%s.stop_times", tablePrefix),
                tripsTable,
                routeOrPatternIdColumn,
                routeOrPatternId
            )
        );
        LOG.info("Deleted {} stop times for {} {}", deletedStopTimes, referencingTable , routeOrPatternId);

        // Delete frequencies for trips.
        int deletedFrequencies = executeStatement(
            String.format(
                "delete from %s f using %s t where f.trip_id = t.trip_id and t.%s = '%s'",
                String.format("%s.frequencies", tablePrefix),
                tripsTable,
                routeOrPatternIdColumn,
                routeOrPatternId
            )
        );
        LOG.info("Deleted {} frequencies for {} {}", deletedFrequencies, referencingTable , routeOrPatternId);
    }

    /**
<<<<<<< HEAD
     * If deleting a route or pattern, cascade delete shapes. This must happen before patterns are deleted. Otherwise,
     * the queries to select shapes to delete would fail because there would be no pattern records to join with.
     */
    private void deleteShapes(String routeOrPatternId, String routeOrPatternIdColumn, String referencingTable)
        throws SQLException {

        String patternsTable = String.format("%s.patterns", tablePrefix);
        String shapesTable = String.format("%s.shapes", tablePrefix);

        // Delete shapes for route/pattern.
        String sql = (routeOrPatternIdColumn.equals("pattern_id"))
            ? String.format(
                "delete from %s s using %s p where s.shape_id = p.shape_id and p.pattern_id = '%s'",
                shapesTable,
                patternsTable,
                routeOrPatternId)
            : String.format(
                "delete from %s s using %s p, %s r where s.shape_id = p.shape_id and p.route_id = r.route_id and r.route_id = '%s'",
                shapesTable,
                patternsTable,
                String.format("%s.routes", tablePrefix),
                routeOrPatternId);

        int deletedShapes = executeStatement(sql);
        LOG.info("Deleted {} shapes for {} {}", deletedShapes, referencingTable , routeOrPatternId);
    }

    /**
=======
>>>>>>> dev
     * Execute the provided sql and return the number of rows effected.
     */
    private int executeStatement(String sql) throws SQLException {
        try (Statement statement = connection.createStatement()) {
            LOG.info("{}", sql);
            return statement.executeUpdate(sql);
        }
    }

    /**
     * Constructs prepared statement to update or delete (depending on the method specified) records with foreign
     * references to the provided key value.
     */
    private PreparedStatement getUpdateReferencesStatement(
        SqlMethod sqlMethod,
        String refTableName,
        Field keyField,
        String keyValue,
        String newKeyValue
    ) throws SQLException {
        String sql;
        PreparedStatement statement;
        boolean isArrayField = keyField.getSqlType().equals(JDBCType.ARRAY);
        switch (sqlMethod) {
            case DELETE:
                if (isArrayField) {
                    sql = String.format(
                        "delete from %s where %s @> ARRAY[?]::text[]",
                        refTableName,
                        keyField.name
                    );
                } else {
                    sql = String.format("delete from %s where %s = ?", refTableName, keyField.name);
                }
                statement = connection.prepareStatement(sql);
                statement.setString(1, keyValue);
                return statement;
            case UPDATE:
                if (isArrayField) {
                    // If the field to be updated is an array field (of which there are only text[] types in the db),
                    // replace the old value with the new value using array contains clause.
                    // NOTE: We have to cast the string values to the text type because the StringListField uses arrays
                    // of text.
                    sql = String.format(
                        "update %s set %s = array_replace(%s, ?::text, ?::text) where %s @> ?::text[]",
                        refTableName,
                        keyField.name,
                        keyField.name,
                        keyField.name
                    );
                    statement = connection.prepareStatement(sql);
                    statement.setString(1, keyValue);
                    statement.setString(2, newKeyValue);
                    String[] values = new String[] {keyValue};
                    statement.setArray(3, connection.createArrayOf("text", values));
                } else {
                    sql = String.format(
                        "update %s set %s = ? where %s = ?",
                        refTableName,
                        keyField.name,
                        keyField.name
                    );
                    statement = connection.prepareStatement(sql);
                    statement.setString(1, newKeyValue);
                    statement.setString(2, keyValue);
                }
                return statement;
            default:
                throw new SQLException("SQL Method must be DELETE or UPDATE.");

        }
    }
}<|MERGE_RESOLUTION|>--- conflicted
+++ resolved
@@ -726,7 +726,6 @@
             if (isPatternTable) {
                 // Update linked stop times fields for each updated pattern stop (e.g., timepoint, pickup/drop off type).
                 // These fields should be updated for all patterns (e.g., timepoint, pickup/drop off type).
-<<<<<<< HEAD
                 if (Table.PATTERN_STOP.name.equals(subTable.name)) {
                     updateLinkedFields(
                         subTable,
@@ -735,6 +734,7 @@
                         "pattern_id",
                         "timepoint",
                         "drop_off_type",
+                        "stop_headsign",
                         "pickup_type",
                         "continuous_pickup",
                         "continuous_drop_off",
@@ -760,21 +760,6 @@
                         "drop_off_booking_rule_id"
                     );
                 }
-=======
-                updateLinkedFields(
-                    subTable,
-                    subEntity,
-                    "stop_times",
-                    "pattern_id",
-                    "timepoint",
-                    "drop_off_type",
-                    "stop_headsign",
-                    "pickup_type",
-                    "continuous_pickup",
-                    "continuous_drop_off",
-                    "shape_dist_traveled"
-                );
->>>>>>> 4fcf36ec
             }
             setStatementParameters(subEntity, subTable, insertStatement, connection);
             if (hasOrderField) {
@@ -1181,42 +1166,13 @@
         for (String ref : referenceStrings) {
             preparedStatement.setString(oneBasedIndex++, ref);
         }
-<<<<<<< HEAD
+
         LOG.info(preparedStatement.toString());
         ResultSet resultSet = preparedStatement.executeQuery();
         Set<String> foundReferences = new HashSet<>();
         while (resultSet.next()) {
             String referenceValue = resultSet.getString(1);
             foundReferences.add(referenceValue);
-=======
-        String insertSql = Table.STOP_TIMES.generateInsertSql(tablePrefix, true);
-        PreparedStatement insertStatement = connection.prepareStatement(insertSql);
-        int count = 0;
-        int totalRowsUpdated = 0;
-        // Create a new stop time for each sequence value (times each trip ID) that needs to be inserted.
-        for (int i = startingStopSequence; i < stopTimesToAdd + startingStopSequence; i++) {
-            PatternStop patternStop = newStops.get(i);
-            StopTime stopTime = new StopTime();
-            stopTime.stop_id = patternStop.stop_id;
-            stopTime.drop_off_type = patternStop.drop_off_type;
-            stopTime.pickup_type = patternStop.pickup_type;
-            stopTime.stop_headsign = patternStop.stop_headsign;
-            stopTime.timepoint = patternStop.timepoint;
-            stopTime.shape_dist_traveled = patternStop.shape_dist_traveled;
-            stopTime.continuous_drop_off = patternStop.continuous_drop_off;
-            stopTime.continuous_pickup = patternStop.continuous_pickup;
-            stopTime.stop_sequence = i;
-            // Update stop time with each trip ID and add to batch.
-            for (String tripId : tripIds) {
-                stopTime.trip_id = tripId;
-                stopTime.setStatementParameters(insertStatement, true);
-                insertStatement.addBatch();
-                if (count % INSERT_BATCH_SIZE == 0) {
-                    int[] rowsUpdated = insertStatement.executeBatch();
-                    totalRowsUpdated += rowsUpdated.length;
-                }
-            }
->>>>>>> 4fcf36ec
         }
         return foundReferences;
     }
@@ -1700,7 +1656,6 @@
     }
 
     /**
-<<<<<<< HEAD
      * If deleting a route or pattern, cascade delete shapes. This must happen before patterns are deleted. Otherwise,
      * the queries to select shapes to delete would fail because there would be no pattern records to join with.
      */
@@ -1729,8 +1684,6 @@
     }
 
     /**
-=======
->>>>>>> dev
      * Execute the provided sql and return the number of rows effected.
      */
     private int executeStatement(String sql) throws SQLException {
