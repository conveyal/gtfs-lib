package com.conveyal.gtfs.loader;

import com.conveyal.gtfs.error.NewGTFSError;
import com.google.common.collect.TreeMultimap;

import java.util.HashSet;
import java.util.NavigableSet;
import java.util.Set;

import static com.conveyal.gtfs.error.NewGTFSErrorType.AGENCY_ID_REQUIRED_FOR_MULTI_AGENCY_FEEDS;
import static com.conveyal.gtfs.error.NewGTFSErrorType.CONDITIONALLY_REQUIRED;
import static com.conveyal.gtfs.error.NewGTFSErrorType.REFERENTIAL_INTEGRITY;
import static com.conveyal.gtfs.loader.ConditionalCheckType.FIELD_NOT_EMPTY;
import static com.conveyal.gtfs.loader.ConditionalCheckType.HAS_MULTIPLE_ROWS;
import static com.conveyal.gtfs.loader.JdbcGtfsLoader.POSTGRES_NULL_TEXT;

/**
 * These are the requirements that are checked inline with {@link ConditionalCheckType} to determine if the required
 * conditions set forth for certain fields in the GTFS spec have been met. These requirements are applied directly to
 * their "reference fields" with the help of {@link Field#requireConditions}.
 */
public class ConditionalRequirement {
    private static final int FIRST_ROW = 2;
    private static final int SECOND_ROW = 3;
    /** The type of check to be performed on a reference field. A reference field value is used to determine which check
     * (e.g., {@link #checkHasMultipleRows}) should be applied to the field. */
    public ConditionalCheckType referenceFieldCheck;
    /** The minimum reference field value if a range check is being performed. */
    public int minReferenceValue;
    /** The maximum reference field value if a range check is being performed. */
    public int maxReferenceValue;
<<<<<<< HEAD
    /** The type of check to be performed on the dependent field. */
    public ConditionalCheckType dependentFieldCheck;
    /** The name of the dependent field, which is a field that requires a specific value if the reference and
     * (in some cases) dependent field checks meet certain conditions.*/
    public String dependentFieldName;
=======
    /** The type of check to be performed on a conditional field. A conditional field is one that may require a value
     * if the reference and conditional checks met certain conditions. */
    public ConditionalCheckType conditionalCheck;
    /** The name of the conditional field. */
    public String conditionalFieldName;
    /** The expected conditional field value. */
    public String conditionalFieldValue;
>>>>>>> 6b54a667

    public ConditionalRequirement(
        int minReferenceValue,
        int maxReferenceValue,
<<<<<<< HEAD
        String dependentFieldName,
        ConditionalCheckType dependentFieldCheck,
        ConditionalCheckType referenceFieldCheck
=======
        String conditionalFieldName,
        String conditionalFieldValue,
        ConditionalCheckType conditionalCheck,
        ConditionalCheckType referenceCheck
>>>>>>> 6b54a667

    ) {
        this.minReferenceValue = minReferenceValue;
        this.maxReferenceValue = maxReferenceValue;
<<<<<<< HEAD
        this.dependentFieldName = dependentFieldName;
        this.dependentFieldCheck = dependentFieldCheck;
        this.referenceFieldCheck = referenceFieldCheck;
    }

    public ConditionalRequirement(
        String dependentFieldName,
        ConditionalCheckType referenceFieldCheck
    ) {
        this(0,0, dependentFieldName, null, referenceFieldCheck);
=======
        this.conditionalFieldName = conditionalFieldName;
        this.conditionalFieldValue = conditionalFieldValue;
        this.conditionalCheck = conditionalCheck;
        this.referenceCheck = referenceCheck;
    }

    public ConditionalRequirement(
        int minReferenceValue,
        int maxReferenceValue,
        String conditionalFieldName,
        ConditionalCheckType conditionalCheck,
        ConditionalCheckType referenceCheck

    ) {
        this(minReferenceValue,maxReferenceValue, conditionalFieldName, null, conditionalCheck, referenceCheck);
    }

    public ConditionalRequirement(
        String conditionalFieldName,
        ConditionalCheckType referenceCheck
    ) {
        this(0,0, conditionalFieldName, null, null, referenceCheck);
>>>>>>> 6b54a667
    }

    public ConditionalRequirement(
        String dependentFieldName,
        ConditionalCheckType dependentFieldCheck,
        ConditionalCheckType referenceFieldCheck
    ) {
<<<<<<< HEAD
        this(0,0, dependentFieldName, dependentFieldCheck, referenceFieldCheck);
=======
        this(0,0, conditionalFieldName, null,conditionalCheck, referenceCheck);
>>>>>>> 6b54a667
    }

    public ConditionalRequirement(
        String conditionalFieldName,
        String conditionalFieldValue,
        ConditionalCheckType referenceCheck
    ) {
        this(0,0, conditionalFieldName, conditionalFieldValue, null, referenceCheck);
    }


    /**
     * Flag an error if there are multiple rows (designed for agency.txt) and the agency_id is missing for any rows.
     */
    public static Set<NewGTFSError> checkHasMultipleRows(
        LineContext lineContext,
        TreeMultimap<String, String> uniqueValuesForFields,
        ConditionalRequirement check
    ) {
        String dependentFieldValue = lineContext.getValueForRow(check.dependentFieldName);
        Set<NewGTFSError> errors = new HashSet<>();
        NavigableSet<String> agencyIdValues = uniqueValuesForFields.get(check.dependentFieldName);
        // Do some awkward checks to determine if the first or second row (or another) is missing the agency_id.
        boolean firstOrSecondMissingId = lineContext.lineNumber == SECOND_ROW && agencyIdValues.contains("");
        boolean currentRowMissingId = POSTGRES_NULL_TEXT.equals(dependentFieldValue);
        boolean secondRowMissingId = firstOrSecondMissingId && currentRowMissingId;
        if (firstOrSecondMissingId || (lineContext.lineNumber > SECOND_ROW && currentRowMissingId)) {
            // The check on the agency table is carried out whilst the agency table is being loaded so it
            // is possible to compare the number of transitIds added against the number of rows loaded to
            // accurately determine missing agency_id values.
            int lineNumber = secondRowMissingId
                ? SECOND_ROW
                : firstOrSecondMissingId
                    ? FIRST_ROW
                    : lineContext.lineNumber;
            errors.add(
                NewGTFSError.forLine(
                    lineContext.table,
                    lineNumber,
                    AGENCY_ID_REQUIRED_FOR_MULTI_AGENCY_FEEDS,
                    check.dependentFieldName
                )
            );
        }
        return errors;
    }

    /**
     * Checks that the reference field is not empty when the dependent field/table has multiple rows. This is
     * principally designed for checking that routes#agency_id is filled when multiple agencies exist.
     */
    public static Set<NewGTFSError> checkFieldEmpty(
        LineContext lineContext,
        Field referenceField,
        TreeMultimap<String, String> uniqueValuesForFields,
        ConditionalRequirement check
    ) {
        String referenceFieldValue = lineContext.getValueForRow(referenceField.name);
        Set<NewGTFSError> errors = new HashSet<>();
        int dependentFieldCount = uniqueValuesForFields.get(check.dependentFieldName).size();
        if (check.dependentFieldCheck == HAS_MULTIPLE_ROWS && dependentFieldCount > 1) {
            // If there are multiple entries for the dependent field (including empty strings to account for any
            // potentially missing values), the reference field must not be empty.
            boolean referenceFieldIsEmpty = POSTGRES_NULL_TEXT.equals(referenceFieldValue);
            if (referenceFieldIsEmpty) {
                errors.add(
                    NewGTFSError.forLine(
                        lineContext,
                        AGENCY_ID_REQUIRED_FOR_MULTI_AGENCY_FEEDS,
                        null
                    ).setEntityId(lineContext.getEntityId())
                );
            }
        }
        return errors;
    }

    /**
     * If the reference field value is within a defined range and the conditional field value has not be defined, flag
     * an error.
     */
    public static Set<NewGTFSError> checkFieldInRange(
        LineContext lineContext,
        Field referenceField,
        ConditionalRequirement check
    ) {
        Set<NewGTFSError> errors = new HashSet<>();
        String referenceFieldValue = lineContext.getValueForRow(referenceField.name);
        String conditionalFieldValue = lineContext.getValueForRow(check.dependentFieldName);
        boolean referenceValueMeetsRangeCondition =
            !POSTGRES_NULL_TEXT.equals(referenceFieldValue) &&
                // TODO use pre-existing method in ShortField?
                isValueInRange(referenceFieldValue, check.minReferenceValue, check.maxReferenceValue);

        if (!referenceValueMeetsRangeCondition) {
            // If ref value does not meet the range condition, there is no need to check this conditional
            // value for (e.g.) an empty value. Continue to the next check.
            return errors;
        }
        boolean conditionallyRequiredValueIsEmpty =
            check.dependentFieldCheck == FIELD_NOT_EMPTY &&
                POSTGRES_NULL_TEXT.equals(conditionalFieldValue);

        if (conditionallyRequiredValueIsEmpty) {
            // Reference value in range and conditionally required field is empty.
            String message = String.format(
                "%s is conditionally required when %s value is between %d and %d.",
                check.dependentFieldName,
                referenceField.name,
                check.minReferenceValue,
                check.maxReferenceValue
            );
            errors.add(
                NewGTFSError.forLine(
                    lineContext,
                    CONDITIONALLY_REQUIRED,
                    message).setEntityId(lineContext.getEntityId())
            );
        }
        return errors;
    }

    /**
     * Check that an expected foreign field value matches a conditional field value. Selected foreign field values are
     * added to {@link ReferenceTracker#uniqueValuesForFields} as part of the load process and are used here to check
     * conditional fields which have a dependency on them.
     */
    public static Set<NewGTFSError> checkForeignRefExists(
        LineContext lineContext,
        Field referenceField,
        ConditionalRequirement check,
        TreeMultimap<String, String> uniqueValuesForFields
    ) {
        Set<NewGTFSError> errors = new HashSet<>();
        String referenceFieldValue = lineContext.getValueForRow(referenceField.name);
        // Expected reference in foreign field id list.
        String foreignFieldReference =
            String.join(
                ":",
                check.dependentFieldName,
                referenceFieldValue
            );
        if (lineContext.table.name.equals("fare_rules") &&
            !POSTGRES_NULL_TEXT.equals(referenceFieldValue) &&
            !uniqueValuesForFields.get(check.dependentFieldName).contains(foreignFieldReference)
        ) {
            // stop#zone_id does not exist in stops table, but is required by fare_rules records (e.g., origin_id).
            errors.add(
                NewGTFSError.forLine(
                    lineContext,
                    REFERENTIAL_INTEGRITY,
                    String.join(":", referenceField.name, foreignFieldReference)
                ).setEntityId(lineContext.getEntityId())
            );
        }
        return errors;
    }

    /**
     * Check the conditional field value, if it is empty the reference field value must be provided.
     */
    public static Set<NewGTFSError> checkFieldIsEmpty(
        Table table,
        int lineNumber,
        Field referenceField,
        ConditionalRequirement check,
        String referenceFieldValue,
        String conditionalFieldValue,
        String entityId
    ) {
        Set<NewGTFSError> errors = new HashSet<>();
        if (
            POSTGRES_NULL_TEXT.equals(conditionalFieldValue) &&
            POSTGRES_NULL_TEXT.equals(referenceFieldValue)
        ) {
            // The reference field is required when the conditional field is empty.
            String message = String.format(
                "%s is conditionally required when %s is empty.",
                referenceField.name,
                check.conditionalFieldName
            );
            errors.add(
                NewGTFSError.forLine(
                    table,
                    lineNumber,
                    CONDITIONALLY_REQUIRED,
                    message).setEntityId(entityId)
            );

        }
        return errors;
    }

    /**
     * Check the conditional field value is not empty and matches the expected value.
     */
    public static Set<NewGTFSError> checkFieldNotEmptyAndMatchesValue(
        Table table,
        int lineNumber,
        Field referenceField,
        ConditionalRequirement check,
        String referenceFieldValue,
        String conditionalFieldValue,
        String entityId
    ) {
        Set<NewGTFSError> errors = new HashSet<>();
        if (
            !POSTGRES_NULL_TEXT.equals(conditionalFieldValue) &&
            conditionalFieldValue.equals(check.conditionalFieldValue) &&
            POSTGRES_NULL_TEXT.equals(referenceFieldValue)
        ) {
            String message = String.format(
                "%s is conditionally required when %s is provided and matches %s.",
                referenceField.name,
                check.conditionalFieldName,
                check.conditionalFieldValue
            );
            errors.add(
                NewGTFSError.forLine(
                    table,
                    lineNumber,
                    CONDITIONALLY_REQUIRED,
                    message).setEntityId(entityId)
            );

        }
        return errors;
    }

    /**
     * Check if the provided value is within the min and max values. If the field value can not be converted
     * to a number it is assumed that the value is not a number and will therefore never be within the min/max range.
     */
    private static boolean isValueInRange(String referenceFieldValue, int min, int max) {
        try {
            int fieldValue = Integer.parseInt(referenceFieldValue);
            return fieldValue >= min && fieldValue <= max;
        } catch (NumberFormatException e) {
            return false;
        }
    }

}<|MERGE_RESOLUTION|>--- conflicted
+++ resolved
@@ -29,40 +29,26 @@
     public int minReferenceValue;
     /** The maximum reference field value if a range check is being performed. */
     public int maxReferenceValue;
-<<<<<<< HEAD
     /** The type of check to be performed on the dependent field. */
     public ConditionalCheckType dependentFieldCheck;
     /** The name of the dependent field, which is a field that requires a specific value if the reference and
      * (in some cases) dependent field checks meet certain conditions.*/
     public String dependentFieldName;
-=======
-    /** The type of check to be performed on a conditional field. A conditional field is one that may require a value
-     * if the reference and conditional checks met certain conditions. */
-    public ConditionalCheckType conditionalCheck;
-    /** The name of the conditional field. */
-    public String conditionalFieldName;
     /** The expected conditional field value. */
     public String conditionalFieldValue;
->>>>>>> 6b54a667
 
     public ConditionalRequirement(
         int minReferenceValue,
         int maxReferenceValue,
-<<<<<<< HEAD
         String dependentFieldName,
         ConditionalCheckType dependentFieldCheck,
         ConditionalCheckType referenceFieldCheck
-=======
-        String conditionalFieldName,
         String conditionalFieldValue,
-        ConditionalCheckType conditionalCheck,
         ConditionalCheckType referenceCheck
->>>>>>> 6b54a667
 
     ) {
         this.minReferenceValue = minReferenceValue;
         this.maxReferenceValue = maxReferenceValue;
-<<<<<<< HEAD
         this.dependentFieldName = dependentFieldName;
         this.dependentFieldCheck = dependentFieldCheck;
         this.referenceFieldCheck = referenceFieldCheck;
@@ -73,7 +59,6 @@
         ConditionalCheckType referenceFieldCheck
     ) {
         this(0,0, dependentFieldName, null, referenceFieldCheck);
-=======
         this.conditionalFieldName = conditionalFieldName;
         this.conditionalFieldValue = conditionalFieldValue;
         this.conditionalCheck = conditionalCheck;
@@ -96,7 +81,6 @@
         ConditionalCheckType referenceCheck
     ) {
         this(0,0, conditionalFieldName, null, null, referenceCheck);
->>>>>>> 6b54a667
     }
 
     public ConditionalRequirement(
@@ -104,11 +88,7 @@
         ConditionalCheckType dependentFieldCheck,
         ConditionalCheckType referenceFieldCheck
     ) {
-<<<<<<< HEAD
-        this(0,0, dependentFieldName, dependentFieldCheck, referenceFieldCheck);
-=======
-        this(0,0, conditionalFieldName, null,conditionalCheck, referenceCheck);
->>>>>>> 6b54a667
+        this(0,0, dependentFieldName, null, dependentFieldCheck, referenceFieldCheck);
     }
 
     public ConditionalRequirement(
