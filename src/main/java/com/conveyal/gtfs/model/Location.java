package com.conveyal.gtfs.model;

import com.conveyal.gtfs.GTFSFeed;

import java.io.IOException;
import java.net.URL;
import java.sql.PreparedStatement;
import java.sql.SQLException;
import java.util.Iterator;
import java.util.Objects;
import java.util.zip.ZipEntry;
import java.util.zip.ZipFile;

public class Location extends Entity {

    private static final long serialVersionUID = -3961639608144161095L;

    public String location_id;
    public String stop_name;
    public String stop_desc;
    public String zone_id;
    public URL stop_url;
    public String geometry_type;

    @Override
    public String getId() {
        return location_id;
    }

    /**
     * Sets the parameters for a prepared statement following the parameter order defined in
     * {@link com.conveyal.gtfs.loader.Table#LOCATIONS}. JDBC prepared statement parameters use a one-based index.
     */
    @Override
    public void setStatementParameters(PreparedStatement statement, boolean setDefaultId) throws SQLException {
        int oneBasedIndex = 1;
        if (!setDefaultId) statement.setInt(oneBasedIndex++, id);
        statement.setString(oneBasedIndex++, location_id);
        statement.setString(oneBasedIndex++, stop_name);
        statement.setString(oneBasedIndex++, stop_desc);
        statement.setString(oneBasedIndex++, zone_id);
        statement.setString(oneBasedIndex++, stop_url != null ? stop_url.toString() : null);
        statement.setString(oneBasedIndex++, geometry_type);
    }

    /**
     * Required by {@link com.conveyal.gtfs.util.GeoJsonUtil#getCsvReaderFromGeoJson(String, ZipFile, ZipEntry)} as part
     * of the unpacking of GeoJson data to CSV.
     */
    public static String header() {
        return "location_id,stop_name,stop_desc,zone_id,stop_url\n";
    }


    /**
     * Required by {@link com.conveyal.gtfs.util.GeoJsonUtil#getCsvReaderFromGeoJson(String, ZipFile, ZipEntry)} as part
     * of the unpacking of GeoJson data to CSV.
     */
    public String toCsvRow() {
        return location_id + "," + stop_name + "," + stop_desc + "," + zone_id + "," + stop_url + "\n";
    }

    public static class Loader extends Entity.Loader<Location> {

        public Loader(GTFSFeed feed) {
            super(feed, "locations");
        }

        @Override
        protected boolean isRequired() {
            return false;
        }

        @Override
        public void loadOneRow() throws IOException {
            Location location = new Location();

            location.id = row + 1;
            location.stop_name = getStringField("stop_name", false);
            location.stop_desc = getStringField("stop_desc", false);
            location.zone_id = getStringField("zone_id", false);
            location.stop_url = getUrlField("stop_url", false);
            // Must be a geometry associated w/ a location
            location.geometry_type = getStringField("geometry_type", true);

            // Attempting to put a null key or value will cause an NPE in BTreeMap
            if (location.location_id != null) {
                feed.locations.put(location.location_id, location);
            }

            /*
              Check referential integrity without storing references. Location cannot directly reference Calenders
              because they would be serialized into the MapDB.
             */
//            getRefField("location_id", true, feed.);
        }
    }

    public static class Writer extends Entity.Writer<Location> {
        public Writer(GTFSFeed feed) {
            super(feed, "locations");
        }

        @Override
        public void writeHeaders() throws IOException {
<<<<<<< HEAD
            writer.writeRecord(new String[]{"location_id", "stop_name", "stop_desc", "zone_id", "stop_url"});
=======
            writer.writeRecord(new String[]{"location_id", "stop_name", "zone_id", "stop_url", "geometry_type"});
>>>>>>> fa04e8e1
        }

        @Override
        public void writeOneRow(Location locations) throws IOException {
            writeStringField(locations.location_id);
            writeStringField(locations.zone_id);
            writeStringField(locations.stop_name);
            writeStringField(locations.stop_desc);
            writeUrlField(locations.stop_url);
            writeStringField(locations.geometry_type);
            endRecord();
        }

        @Override
        public Iterator<Location> iterator() {
            return this.feed.locations.values().iterator();
        }
    }

    @Override
    public boolean equals(Object o) {
        if (this == o) return true;
        if (o == null || getClass() != o.getClass()) return false;
        Location that = (Location) o;
        return stop_name == that.stop_name &&
                zone_id == that.zone_id &&
                stop_desc == that.stop_desc &&
                Objects.equals(stop_url, that.stop_url) &&
                Objects.equals(location_id, that.location_id) &&
                geometry_type == that.geometry_type;
    }

    @Override
    public int hashCode() {
        return Objects.hash(
                location_id,
                stop_name,
                stop_desc,
                stop_url,
                zone_id,
                geometry_type
        );
    }
}<|MERGE_RESOLUTION|>--- conflicted
+++ resolved
@@ -103,11 +103,7 @@
 
         @Override
         public void writeHeaders() throws IOException {
-<<<<<<< HEAD
-            writer.writeRecord(new String[]{"location_id", "stop_name", "stop_desc", "zone_id", "stop_url"});
-=======
             writer.writeRecord(new String[]{"location_id", "stop_name", "zone_id", "stop_url", "geometry_type"});
->>>>>>> fa04e8e1
         }
 
         @Override
