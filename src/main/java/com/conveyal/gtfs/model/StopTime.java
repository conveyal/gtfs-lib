package com.conveyal.gtfs.model;

import com.conveyal.gtfs.GTFSFeed;

import org.mapdb.Fun;

import java.io.IOException;
import java.io.Serializable;
import java.sql.Connection;
import java.sql.PreparedStatement;
import java.sql.ResultSet;
import java.sql.SQLException;
import java.util.ArrayList;
import java.util.Arrays;
import java.util.Iterator;
import java.util.List;
import java.util.Objects;

/**
 * Represents a GTFS StopTime. Note that once created and saved in a feed, stop times are by convention immutable
 * because they are in a MapDB.
 */
public class StopTime extends Entity implements Cloneable, Serializable {

    private static final long serialVersionUID = -8883780047901081832L;
    /* StopTime cannot directly reference Trips or Stops because they would be serialized into the MapDB. */
    public String trip_id;
    public int    arrival_time = INT_MISSING;
    public int    departure_time = INT_MISSING;
    public String stop_id;
    public int    stop_sequence;
    public String stop_headsign;
    public int    pickup_type;
    public int    drop_off_type;
    public int    continuous_pickup = INT_MISSING;
    public int    continuous_drop_off = INT_MISSING;
    public double shape_dist_traveled = DOUBLE_MISSING;
    public int    timepoint = INT_MISSING;

    // Additional GTFS Flex booking rule fields.
    public String pickup_booking_rule_id;
    public String drop_off_booking_rule_id;

<<<<<<< HEAD
    // Additional GTFS Flex location groups and locations fields
    public int start_pickup_drop_off_window = INT_MISSING;
    public int end_pickup_drop_off_window = INT_MISSING;
=======
    // Additional GTFS Flex fields.
    public int start_pickup_dropoff_window = INT_MISSING;
    public int end_pickup_dropoff_window = INT_MISSING;
>>>>>>> df937fd0
    public double mean_duration_factor = DOUBLE_MISSING;
    public double mean_duration_offset = DOUBLE_MISSING;
    public double safe_duration_factor = DOUBLE_MISSING;
    public double safe_duration_offset = DOUBLE_MISSING;


    @Override
    public String getId() {
        return trip_id; // Needs sequence number to be unique
    }

    @Override
    public Integer getSequenceNumber() {
        return stop_sequence; // Compound key of StopTime is (trip_id, stop_sequence)
    }

    /**
     * Sets the parameters for a prepared statement following the parameter order defined in
     * {@link com.conveyal.gtfs.loader.Table#STOP_TIMES}. JDBC prepared statement parameters use a one-based index.
     */
    @Override
    public void setStatementParameters(PreparedStatement statement, boolean setDefaultId) throws SQLException {
        int oneBasedIndex = 1;
        if (!setDefaultId) statement.setInt(oneBasedIndex++, id);
        statement.setString(oneBasedIndex++, trip_id);
        setIntParameter(statement, oneBasedIndex++, stop_sequence);
        statement.setString(oneBasedIndex++, stop_id);
        setIntParameter(statement, oneBasedIndex++, arrival_time);
        setIntParameter(statement, oneBasedIndex++, departure_time);
        statement.setString(oneBasedIndex++, stop_headsign);
        setIntParameter(statement, oneBasedIndex++, pickup_type);
        setIntParameter(statement, oneBasedIndex++, drop_off_type);
        setIntParameter(statement, oneBasedIndex++, continuous_pickup);
        setIntParameter(statement, oneBasedIndex++, continuous_drop_off);
        statement.setDouble(oneBasedIndex++, shape_dist_traveled);
        setIntParameter(statement, oneBasedIndex++, timepoint);

        // Flex fields
        statement.setString(oneBasedIndex++, pickup_booking_rule_id);
        statement.setString(oneBasedIndex++, drop_off_booking_rule_id);
        setIntParameter(statement, oneBasedIndex++, start_pickup_drop_off_window);
        setIntParameter(statement, oneBasedIndex++, end_pickup_drop_off_window);
        setDoubleParameter(statement, oneBasedIndex++, mean_duration_factor);
        setDoubleParameter(statement, oneBasedIndex++, mean_duration_offset);
        setDoubleParameter(statement, oneBasedIndex++, safe_duration_factor);
        setDoubleParameter(statement, oneBasedIndex, safe_duration_offset);
    }

    public static class Loader extends Entity.Loader<StopTime> {

        private boolean isFlex = feed.isGTFSFlexFeed();

        public Loader(GTFSFeed feed) {
            super(feed, "stop_times");
        }

        @Override
        protected boolean isRequired() {
            return true;
        }

        @Override
        public void loadOneRow() throws IOException {
            StopTime st = new StopTime();
            st.id = row + 1; // offset line number by 1 to account for 0-based row index
            st.trip_id        = getStringField("trip_id", true);
            // TODO: arrival_time and departure time are not required, but if one is present the other should be
            // also, if this is the first or last stop, they are both required
            st.arrival_time   = getTimeField("arrival_time", false);
            st.departure_time = getTimeField("departure_time", false);
            st.stop_id        = getStringField("stop_id", true);
            st.stop_sequence  = getIntField("stop_sequence", true, 0, Integer.MAX_VALUE);
            st.stop_headsign  = getStringField("stop_headsign", false);
            st.pickup_type    = getIntField("pickup_type", false, 0, 3); // TODO add ranges as parameters
            st.drop_off_type  = getIntField("drop_off_type", false, 0, 3);
            st.continuous_pickup = getIntField("continuous_pickup", false, 0, 3, INT_MISSING);
            st.continuous_drop_off = getIntField("continuous_drop_off", false, 0, 3, INT_MISSING);
            st.shape_dist_traveled = getDoubleField("shape_dist_traveled", false, 0D, Double.MAX_VALUE); // FIXME using both 0 and NaN for "missing", define DOUBLE_MISSING
            st.timepoint      = getIntField("timepoint", false, 0, 1, INT_MISSING);
            if (isFlex) {
                st.pickup_booking_rule_id = getStringField("pickup_booking_rule_id", false);
                st.drop_off_booking_rule_id = getStringField("drop_off_booking_rule_id", false);
                st.start_pickup_drop_off_window = getTimeField("start_pickup_drop_off_window", false);
                st.end_pickup_drop_off_window = getTimeField("end_pickup_drop_off_window", false);
                st.mean_duration_factor = getDoubleField("mean_duration_factor", false, 0D, Double.MAX_VALUE);
                st.mean_duration_offset = getDoubleField("mean_duration_offset", false, 0D, Double.MAX_VALUE);
                st.safe_duration_factor = getDoubleField("safe_duration_factor", false, 0D, Double.MAX_VALUE);
                st.safe_duration_offset = getDoubleField("safe_duration_offset", false, 0D, Double.MAX_VALUE);
            }
            st.feed           = null; // this could circular-serialize the whole feed
            feed.stop_times.put(new Fun.Tuple2(st.trip_id, st.stop_sequence), st);

            /*
              Check referential integrity without storing references. StopTime cannot directly reference Trips or
              Stops because they would be serialized into the MapDB.
             */
            getRefField("trip_id", true, feed.trips);
            getRefField("stop_id", true, feed.stops);
        }

    }

    public static class Writer extends Entity.Writer<StopTime> {
        public Writer (GTFSFeed feed) {
            super(feed, "stop_times");
        }

        /**
         * This is the only table which has a mixture of original GTFS values and GTFS Flex values. If the feed does not
         * include GTFS Flex data, the additional headers are not required.
         */
        @Override
        protected void writeHeaders() throws IOException {
            String[] originalHeaders = new String[] {"trip_id", "arrival_time", "departure_time", "stop_id",
                    "stop_sequence", "stop_headsign", "pickup_type", "drop_off_type", "continuous_pickup",
                    "continuous_drop_off", "shape_dist_traveled", "timepoint"};

            String[] flexHeaders = new String[] {"pickup_booking_rule_id", "drop_off_booking_rule_id",
                    "start_pickup_drop_off_window", "end_pickup_drop_off_window", "mean_duration_factor",
                    "mean_duration_offset", "safe_duration_factor", "safe_duration_offset"};

            if (feed.isGTFSFlexFeed()) {
                String[] headers = Arrays.copyOf(originalHeaders, originalHeaders.length + flexHeaders.length);
                System.arraycopy(flexHeaders, 0, headers, originalHeaders.length, flexHeaders.length);
                writer.writeRecord(headers);
            } else {
                writer.writeRecord(originalHeaders);
            }
        }

        @Override
        protected void writeOneRow(StopTime st) throws IOException {
            writeStringField(st.trip_id);
            writeTimeField(st.arrival_time);
            writeTimeField(st.departure_time);
            writeStringField(st.stop_id);
            writeIntField(st.stop_sequence);
            writeStringField(st.stop_headsign);
            writeIntField(st.pickup_type);
            writeIntField(st.drop_off_type);
            writeIntField(st.continuous_pickup);
            writeIntField(st.continuous_drop_off);
            writeDoubleField(st.shape_dist_traveled);
            writeIntField(st.timepoint);
            if (feed.isGTFSFlexFeed()) {
                // Only include these fields if this is a GTFS Flex feed.
                writeStringField(st.pickup_booking_rule_id);
                writeStringField(st.drop_off_booking_rule_id);
                writeTimeField(st.start_pickup_drop_off_window);
                writeTimeField(st.end_pickup_drop_off_window);
                writeDoubleField(st.mean_duration_factor);
                writeDoubleField(st.mean_duration_offset);
                writeDoubleField(st.safe_duration_factor);
                writeDoubleField(st.safe_duration_offset);
            }
            endRecord();
        }

        @Override
        protected Iterator<StopTime> iterator() {
            return feed.stop_times.values().iterator();
        }


    }

    /**
     * Check that the flex column 'start_pickup_drop_off_window' existing in the stop time table. If this column exists
     * it is assumed that the other flex columns do too. This is to guard against cases where booking rules, location
     * groups or locations are defined in a feed but flex specific stop time columns are not.
     */
    private static boolean flexColumnExist(Connection connection, String tablePrefix) throws SQLException {
        boolean exists = false;
        String sql = String.format(
            "SELECT EXISTS (SELECT 1 " +
            "FROM information_schema.columns " +
            "WHERE table_schema='%s' " +
            "AND table_name='stop_times' " +
            "AND column_name='start_pickup_drop_off_window')",
            tablePrefix.replace(".", "")
        );
        try (PreparedStatement statement = connection.prepareStatement(sql)) {
            ResultSet resultSet = statement.executeQuery();
            while (resultSet.next()) {
                exists = resultSet.getBoolean(1);
            }
        }
        return exists;
    }

    /**
     * Extract stop times which are required for flex validation. To qualify, one of the flex fields must not be null.
     * To match the expected import values, where applicable, integers and doubles that are null are set to INT_MISSING
     * and DOUBLE_MISSING respectively.
     */
    public static List<StopTime> getFlexStopTimesForValidation(Connection connection, String tablePrefix) throws SQLException {
        List<StopTime> stopTimes = new ArrayList<>();
        if (!flexColumnExist(connection, tablePrefix)) {
            return stopTimes;
        }
        String sql = String.format(
            "select id, trip_id, stop_id, arrival_time, departure_time, pickup_type, drop_off_type, " +
            "start_pickup_drop_off_window, end_pickup_drop_off_window, mean_duration_factor, mean_duration_offset, " +
            "safe_duration_factor, safe_duration_offset " +
            "from %sstop_times where " +
            "start_pickup_drop_off_window IS NOT NULL " +
            "or end_pickup_drop_off_window IS NOT NULL " +
            "or mean_duration_factor IS NOT NULL " +
            "or mean_duration_offset IS NOT NULL " +
            "or safe_duration_factor IS NOT NULL " +
            "or safe_duration_offset IS NOT NULL ",
            tablePrefix
        );
        try (PreparedStatement statement = connection.prepareStatement(sql)) {
            ResultSet resultSet = statement.executeQuery();
            while (resultSet.next()) {
                StopTime stopTime = new StopTime();
                stopTime.id = resultSet.getInt(1);
                stopTime.trip_id  = resultSet.getString(2);
                stopTime.stop_id  = resultSet.getString(3);
                stopTime.arrival_time  = getIntValue(resultSet.getString(4));
                stopTime.departure_time  = getIntValue(resultSet.getString(5));
                stopTime.pickup_type  = resultSet.getInt(6);
                stopTime.drop_off_type  = resultSet.getInt(7);
                stopTime.start_pickup_drop_off_window  = getIntValue(resultSet.getString(8));
                stopTime.end_pickup_drop_off_window  = getIntValue(resultSet.getString(9));
                stopTime.mean_duration_factor  = getDoubleValue(resultSet.getString(10));
                stopTime.mean_duration_offset  = getDoubleValue(resultSet.getString(11));
                stopTime.safe_duration_factor  = getDoubleValue(resultSet.getString(12));
                stopTime.safe_duration_offset  = getDoubleValue(resultSet.getString(13));
                stopTimes.add(stopTime);
            }
        }
        return stopTimes;
    }

    @Override
    public StopTime clone () {
        try {
            return (StopTime) super.clone();
        } catch (CloneNotSupportedException e) {
            throw new RuntimeException(e);
        }
    }

    @Override
    public boolean equals(Object o) {
        if (this == o) return true;
        if (o == null || getClass() != o.getClass()) return false;
        StopTime stopTime = (StopTime) o;
        return arrival_time == stopTime.arrival_time &&
                departure_time == stopTime.departure_time &&
                stop_sequence == stopTime.stop_sequence &&
                pickup_type == stopTime.pickup_type &&
                drop_off_type == stopTime.drop_off_type &&
                continuous_pickup == stopTime.continuous_pickup &&
                continuous_drop_off == stopTime.continuous_drop_off &&
                Double.compare(stopTime.shape_dist_traveled, shape_dist_traveled) == 0 &&
                timepoint == stopTime.timepoint &&
                start_pickup_drop_off_window == stopTime.start_pickup_drop_off_window &&
                end_pickup_drop_off_window == stopTime.end_pickup_drop_off_window &&
                Double.compare(stopTime.mean_duration_factor, mean_duration_factor) == 0 &&
                Double.compare(stopTime.mean_duration_offset, mean_duration_offset) == 0 &&
                Double.compare(stopTime.safe_duration_factor, safe_duration_factor) == 0 &&
                Double.compare(stopTime.safe_duration_offset, safe_duration_offset) == 0 &&
                Objects.equals(trip_id, stopTime.trip_id) &&
                Objects.equals(stop_id, stopTime.stop_id) &&
                Objects.equals(stop_headsign, stopTime.stop_headsign) &&
                Objects.equals(pickup_booking_rule_id, stopTime.pickup_booking_rule_id) &&
                Objects.equals(drop_off_booking_rule_id, stopTime.drop_off_booking_rule_id);
    }

    @Override
    public int hashCode() {
        return Objects.hash(
                trip_id,
                arrival_time,
                departure_time,
                stop_id,
                stop_sequence,
                stop_headsign,
                pickup_type,
                drop_off_type,
                continuous_pickup,
                continuous_drop_off,
                shape_dist_traveled,
                timepoint,
                pickup_booking_rule_id,
                drop_off_booking_rule_id,
                start_pickup_drop_off_window,
                end_pickup_drop_off_window,
                mean_duration_factor,
                mean_duration_offset,
                safe_duration_factor,
                safe_duration_offset
        );
    }
}<|MERGE_RESOLUTION|>--- conflicted
+++ resolved
@@ -41,15 +41,9 @@
     public String pickup_booking_rule_id;
     public String drop_off_booking_rule_id;
 
-<<<<<<< HEAD
-    // Additional GTFS Flex location groups and locations fields
+    // Additional GTFS Flex fields.
     public int start_pickup_drop_off_window = INT_MISSING;
     public int end_pickup_drop_off_window = INT_MISSING;
-=======
-    // Additional GTFS Flex fields.
-    public int start_pickup_dropoff_window = INT_MISSING;
-    public int end_pickup_dropoff_window = INT_MISSING;
->>>>>>> df937fd0
     public double mean_duration_factor = DOUBLE_MISSING;
     public double mean_duration_offset = DOUBLE_MISSING;
     public double safe_duration_factor = DOUBLE_MISSING;
