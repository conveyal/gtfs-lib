package com.conveyal.gtfs;


import com.conveyal.gtfs.error.NewGTFSErrorType;
import com.conveyal.gtfs.loader.FeedLoadResult;
import com.conveyal.gtfs.loader.SnapshotResult;
import com.conveyal.gtfs.storage.ErrorExpectation;
import com.conveyal.gtfs.storage.ExpectedFieldType;
import com.conveyal.gtfs.storage.PersistenceExpectation;
import com.conveyal.gtfs.storage.RecordExpectation;
import com.conveyal.gtfs.util.InvalidNamespaceException;
import com.conveyal.gtfs.validator.FeedValidatorCreator;
import com.conveyal.gtfs.validator.MTCValidator;
import com.conveyal.gtfs.validator.ValidationResult;
import com.csvreader.CsvReader;
import com.google.common.collect.ArrayListMultimap;
import com.google.common.collect.Multimap;
import com.google.common.io.Files;
import org.apache.commons.io.FileUtils;
import org.apache.commons.io.input.BOMInputStream;
import org.hamcrest.Matcher;
import org.hamcrest.comparator.ComparatorMatcherBuilder;
import org.junit.Before;
import org.junit.Test;
import org.slf4j.Logger;
import org.slf4j.LoggerFactory;

import javax.sql.DataSource;
import java.io.ByteArrayOutputStream;
import java.io.File;
import java.io.IOException;
import java.io.InputStream;
import java.io.PrintStream;
import java.nio.charset.Charset;
import java.sql.Connection;
import java.sql.ResultSet;
import java.sql.SQLException;
import java.util.Arrays;
import java.util.Collection;
import java.util.Iterator;
import java.util.zip.ZipEntry;
import java.util.zip.ZipFile;

import static org.hamcrest.CoreMatchers.containsString;
import static org.hamcrest.CoreMatchers.is;
import static org.hamcrest.Matchers.equalTo;
import static org.hamcrest.core.IsNull.nullValue;
import static org.junit.Assert.assertThat;

/**
 * A test suite for the {@link GTFS} Class.
 */
public class GTFSTest {
    private final ByteArrayOutputStream outContent = new ByteArrayOutputStream();
    private static final String JDBC_URL = "jdbc:postgresql://localhost";
    private static final Logger LOG = LoggerFactory.getLogger(GTFSTest.class);

    // setup a stream to capture the output from the program
    @Before
    public void setUpStreams() {
        System.setOut(new PrintStream(outContent));
    }

    /**
     * Make sure that help can be printed.
     *
     * @throws Exception
     */
    @Test
    public void canPrintHelp() throws Exception {
        String[] args = {"-help"};
        GTFS.main(args);
        assertThat(outContent.toString(), containsString("usage: java"));
    }

    /**
     * Make sure that help is printed if no recognizable arguments are provided.
     *
     * @throws Exception
     */
    @Test
    public void handlesUnknownArgs() throws Exception {
        String[] args = {"-blah"};
        GTFS.main(args);
        assertThat(outContent.toString(), containsString("usage: java"));
    }

    /**
     * Make sure that help is printed if not enough key arguments are provided.
     *
     * @throws Exception
     */
    @Test
    public void requiresActionCommand() throws Exception {
        String[] args = {"-u", "blah"};
        GTFS.main(args);
        assertThat(outContent.toString(), containsString("usage: java"));
    }

    /**
     * Tests whether or not a super simple 2-stop, 1-route, 1-trip, valid gtfs can be loaded and exported
     */
    @Test
    public void canLoadAndExportSimpleAgency() {
        ErrorExpectation[] fakeAgencyErrorExpectations = ErrorExpectation.list(
            new ErrorExpectation(NewGTFSErrorType.MISSING_FIELD),
            new ErrorExpectation(NewGTFSErrorType.ROUTE_LONG_NAME_CONTAINS_SHORT_NAME),
            new ErrorExpectation(NewGTFSErrorType.FEED_TRAVEL_TIMES_ROUNDED),
            new ErrorExpectation(NewGTFSErrorType.STOP_UNUSED, equalTo("1234567")),
            new ErrorExpectation(NewGTFSErrorType.DATE_NO_SERVICE)
        );
        assertThat(
            runIntegrationTestOnFolder(
                "fake-agency",
                nullValue(),
                fakeAgencyPersistenceExpectations,
                fakeAgencyErrorExpectations
            ),
            equalTo(true)
        );
    }

    /**
     * Tests that a GTFS feed with bad date values in calendars.txt and calendar_dates.txt can pass the integration test.
     */
    @Test
    public void canLoadFeedWithBadDates () {
        PersistenceExpectation[] expectations = PersistenceExpectation.list(
            new PersistenceExpectation(
                "calendar",
                new RecordExpectation[]{
                    new RecordExpectation("start_date", null)
                }
            )
        );
        ErrorExpectation[] errorExpectations = ErrorExpectation.list(
            new ErrorExpectation(NewGTFSErrorType.MISSING_FIELD),
            new ErrorExpectation(NewGTFSErrorType.DATE_FORMAT),
            new ErrorExpectation(NewGTFSErrorType.DATE_FORMAT),
            new ErrorExpectation(NewGTFSErrorType.DATE_FORMAT),
            new ErrorExpectation(NewGTFSErrorType.REFERENTIAL_INTEGRITY),
            new ErrorExpectation(NewGTFSErrorType.DATE_FORMAT),
            new ErrorExpectation(NewGTFSErrorType.DATE_FORMAT),
            // The below "wrong number of fields" errors are for empty new lines
            // found in the file.
            new ErrorExpectation(NewGTFSErrorType.WRONG_NUMBER_OF_FIELDS),
            new ErrorExpectation(NewGTFSErrorType.WRONG_NUMBER_OF_FIELDS),
            new ErrorExpectation(NewGTFSErrorType.WRONG_NUMBER_OF_FIELDS),
            new ErrorExpectation(NewGTFSErrorType.WRONG_NUMBER_OF_FIELDS),
            new ErrorExpectation(NewGTFSErrorType.WRONG_NUMBER_OF_FIELDS),
            new ErrorExpectation(NewGTFSErrorType.REFERENTIAL_INTEGRITY),
            new ErrorExpectation(NewGTFSErrorType.ROUTE_LONG_NAME_CONTAINS_SHORT_NAME),
            new ErrorExpectation(NewGTFSErrorType.FEED_TRAVEL_TIMES_ROUNDED),
            new ErrorExpectation(NewGTFSErrorType.SERVICE_NEVER_ACTIVE),
            new ErrorExpectation(NewGTFSErrorType.TRIP_NEVER_ACTIVE),
            new ErrorExpectation(NewGTFSErrorType.SERVICE_UNUSED),
            new ErrorExpectation(NewGTFSErrorType.DATE_NO_SERVICE)
        );
        assertThat(
            "Integration test passes",
            runIntegrationTestOnFolder("fake-agency-bad-calendar-date", nullValue(), expectations, errorExpectations),
            equalTo(true)
        );
    }

    /**
     * Tests that a GTFS feed with errors is loaded properly and that the various errors were detected and stored in the
     * database.
     */
    @Test
    public void canLoadFeedWithErrors () {
        PersistenceExpectation[] expectations = PersistenceExpectation.list();
        ErrorExpectation[] errorExpectations = ErrorExpectation.list(
            new ErrorExpectation(NewGTFSErrorType.FARE_TRANSFER_MISMATCH, equalTo("fare-02")),
            new ErrorExpectation(NewGTFSErrorType.FREQUENCY_PERIOD_OVERLAP, equalTo("freq-01_08:30:00_to_10:15:00_every_15m00s")),
            new ErrorExpectation(NewGTFSErrorType.FREQUENCY_PERIOD_OVERLAP, equalTo("freq-01_08:30:00_to_10:15:00_every_15m00s")),
            new ErrorExpectation(NewGTFSErrorType.FREQUENCY_PERIOD_OVERLAP),
            new ErrorExpectation(NewGTFSErrorType.FREQUENCY_PERIOD_OVERLAP),
            new ErrorExpectation(NewGTFSErrorType.FREQUENCY_PERIOD_OVERLAP),
            new ErrorExpectation(NewGTFSErrorType.FREQUENCY_PERIOD_OVERLAP),
            new ErrorExpectation(NewGTFSErrorType.TRIP_OVERLAP_IN_BLOCK, equalTo("1A00000"))
        );
        assertThat(
            "Integration test passes",
            runIntegrationTestOnFolder("fake-agency-overlapping-trips", nullValue(), expectations, errorExpectations),
            equalTo(true)
        );
    }

    /**
     * Tests whether or not "fake-agency" GTFS can be placed in a zipped subdirectory and loaded/exported successfully.
     */
    @Test
    public void canLoadAndExportSimpleAgencyInSubDirectory() {
        String zipFileName = null;
        // Get filename for fake-agency resource
        String resourceFolder = TestUtils.getResourceFileName("fake-agency");
        // Recursively copy folder into temp directory, which we zip up and run the integration test on.
        File tempDir = Files.createTempDir();
        tempDir.deleteOnExit();
        File nestedDir = new File(TestUtils.fileNameWithDir(tempDir.getAbsolutePath(), "fake-agency"));
        LOG.info("Creating temp folder with nested subdirectory at {}", tempDir.getAbsolutePath());
        try {
            FileUtils.copyDirectory(new File(resourceFolder), nestedDir);
            zipFileName = TestUtils.zipFolderFiles(tempDir.getAbsolutePath(), false);
        } catch (IOException e) {
            e.printStackTrace();
        }
        ErrorExpectation[] errorExpectations = ErrorExpectation.list(
            new ErrorExpectation(NewGTFSErrorType.TABLE_IN_SUBDIRECTORY),
            new ErrorExpectation(NewGTFSErrorType.TABLE_IN_SUBDIRECTORY),
            new ErrorExpectation(NewGTFSErrorType.MISSING_FIELD),
            new ErrorExpectation(NewGTFSErrorType.TABLE_IN_SUBDIRECTORY),
            new ErrorExpectation(NewGTFSErrorType.TABLE_IN_SUBDIRECTORY),
            new ErrorExpectation(NewGTFSErrorType.TABLE_IN_SUBDIRECTORY),
            new ErrorExpectation(NewGTFSErrorType.TABLE_IN_SUBDIRECTORY),
            new ErrorExpectation(NewGTFSErrorType.TABLE_IN_SUBDIRECTORY),
            new ErrorExpectation(NewGTFSErrorType.TABLE_IN_SUBDIRECTORY),
            new ErrorExpectation(NewGTFSErrorType.TABLE_IN_SUBDIRECTORY),
            new ErrorExpectation(NewGTFSErrorType.TABLE_IN_SUBDIRECTORY),
            new ErrorExpectation(NewGTFSErrorType.TABLE_IN_SUBDIRECTORY),
            new ErrorExpectation(NewGTFSErrorType.TABLE_IN_SUBDIRECTORY),
            new ErrorExpectation(NewGTFSErrorType.TABLE_IN_SUBDIRECTORY),
            new ErrorExpectation(NewGTFSErrorType.TABLE_IN_SUBDIRECTORY),
            new ErrorExpectation(NewGTFSErrorType.ROUTE_LONG_NAME_CONTAINS_SHORT_NAME),
            new ErrorExpectation(NewGTFSErrorType.FEED_TRAVEL_TIMES_ROUNDED),
            new ErrorExpectation(NewGTFSErrorType.STOP_UNUSED),
            new ErrorExpectation(NewGTFSErrorType.DATE_NO_SERVICE)
        );
        assertThat(
            runIntegrationTestOnZipFile(zipFileName, nullValue(), fakeAgencyPersistenceExpectations, errorExpectations),
            equalTo(true)
        );
    }

    /**
     * Tests whether the simple gtfs can be loaded and exported if it has only calendar_dates.txt
     */
    @Test
    public void canLoadAndExportSimpleAgencyWithOnlyCalendarDates() {
        PersistenceExpectation[] persistenceExpectations = new PersistenceExpectation[]{
            new PersistenceExpectation(
                "agency",
                new RecordExpectation[]{
                    new RecordExpectation("agency_id", "1"),
                    new RecordExpectation("agency_name", "Fake Transit"),
                    new RecordExpectation("agency_timezone", "America/Los_Angeles")
                }
            ),
            new PersistenceExpectation(
                "calendar_dates",
                new RecordExpectation[]{
                    new RecordExpectation(
                        "service_id", "04100312-8fe1-46a5-a9f2-556f39478f57"
                    ),
                    new RecordExpectation("date", 20170916),
                    new RecordExpectation("exception_type", 1)
                }
            ),
            new PersistenceExpectation(
                "stop_times",
                new RecordExpectation[]{
                    new RecordExpectation(
                        "trip_id", "a30277f8-e50a-4a85-9141-b1e0da9d429d"
                    ),
                    new RecordExpectation("arrival_time", 25200, "07:00:00"),
                    new RecordExpectation("departure_time", 25200, "07:00:00"),
                    new RecordExpectation("stop_id", "4u6g"),
                    new RecordExpectation("stop_sequence", 1),
                    new RecordExpectation("pickup_type", 0),
                    new RecordExpectation("drop_off_type", 0),
                    new RecordExpectation("shape_dist_traveled", 0.0, 0.01)
                }
            ),
            new PersistenceExpectation(
                "trips",
                new RecordExpectation[]{
                    new RecordExpectation(
                        "trip_id", "a30277f8-e50a-4a85-9141-b1e0da9d429d"
                    ),
                    new RecordExpectation(
                        "service_id", "04100312-8fe1-46a5-a9f2-556f39478f57"
                    ),
                    new RecordExpectation("route_id", "1"),
                    new RecordExpectation("direction_id", 0),
                    new RecordExpectation(
                        "shape_id", "5820f377-f947-4728-ac29-ac0102cbc34e"
                    ),
                    new RecordExpectation("bikes_allowed", 0),
                    new RecordExpectation("wheelchair_accessible", 0)
                }
            )
        };
        ErrorExpectation[] errorExpectations = ErrorExpectation.list(
            new ErrorExpectation(NewGTFSErrorType.MISSING_FIELD),
            new ErrorExpectation(NewGTFSErrorType.ROUTE_LONG_NAME_CONTAINS_SHORT_NAME),
            new ErrorExpectation(NewGTFSErrorType.FEED_TRAVEL_TIMES_ROUNDED)
        );
        assertThat(
            runIntegrationTestOnFolder(
                "fake-agency-only-calendar-dates",
                nullValue(),
                persistenceExpectations,
                errorExpectations
            ),
            equalTo(true)
        );
    }

    /**
     * Tests whether the simple gtfs can be loaded and exported if it has a mixture of service_id definitions in both
     * the calendar.txt and calendar_dates.txt files.
     */@Test
    public void canLoadAndExportSimpleAgencyWithMixtureOfCalendarDefinitions() {
        PersistenceExpectation[] persistenceExpectations = new PersistenceExpectation[]{
            new PersistenceExpectation(
                "agency",
                new RecordExpectation[]{
                    new RecordExpectation("agency_id", "1"),
                    new RecordExpectation("agency_name", "Fake Transit"),
                    new RecordExpectation("agency_timezone", "America/Los_Angeles")
                }
            ),
            // calendar.txt-only expectation
            new PersistenceExpectation(
                "calendar",
                new RecordExpectation[]{
                    new RecordExpectation("service_id", "only-in-calendar-txt"),
                    new RecordExpectation("start_date", 20170915),
                    new RecordExpectation("end_date", 20170917)
                }
            ),
            // calendar.txt and calendar-dates.txt expectation
            new PersistenceExpectation(
                "calendar",
                new RecordExpectation[]{
                    new RecordExpectation("service_id", "in-both-calendar-txt-and-calendar-dates"),
                    new RecordExpectation("start_date", 20170918),
                    new RecordExpectation("end_date", 20170920)
                }
            ),
            new PersistenceExpectation(
                "calendar_dates",
                new RecordExpectation[]{
                    new RecordExpectation(
                        "service_id", "in-both-calendar-txt-and-calendar-dates"
                    ),
                    new RecordExpectation("date", 20170920),
                    new RecordExpectation("exception_type", 2)
                }
            ),
            // calendar-dates.txt-only expectation
            new PersistenceExpectation(
                "calendar",
                new RecordExpectation[]{
                    new RecordExpectation(
                        "service_id", "only-in-calendar-dates-txt"
                    ),
                    new RecordExpectation("start_date", 20170916),
                    new RecordExpectation("end_date", 20170916)
                },
                true
            ),
            new PersistenceExpectation(
                "calendar_dates",
                new RecordExpectation[]{
                    new RecordExpectation(
                        "service_id", "only-in-calendar-dates-txt"
                    ),
                    new RecordExpectation("date", 20170916),
                    new RecordExpectation("exception_type", 1)
                }
            ),
            new PersistenceExpectation(
                "stop_times",
                new RecordExpectation[]{
                    new RecordExpectation(
                        "trip_id", "non-frequency-trip"
                    ),
                    new RecordExpectation("arrival_time", 25200, "07:00:00"),
                    new RecordExpectation("departure_time", 25200, "07:00:00"),
                    new RecordExpectation("stop_id", "4u6g"),
                    new RecordExpectation("stop_sequence", 1),
                    new RecordExpectation("pickup_type", 0),
                    new RecordExpectation("drop_off_type", 0),
                    new RecordExpectation("shape_dist_traveled", 0.0, 0.01)
                }
            ),
            // calendar-dates only expectation
            new PersistenceExpectation(
                "trips",
                new RecordExpectation[]{
                    new RecordExpectation(
                        "trip_id", "non-frequency-trip"
                    ),
                    new RecordExpectation(
                        "service_id", "only-in-calendar-dates-txt"
                    ),
                    new RecordExpectation("route_id", "1"),
                    new RecordExpectation("direction_id", 0),
                    new RecordExpectation(
                        "shape_id", "5820f377-f947-4728-ac29-ac0102cbc34e"
                    ),
                    new RecordExpectation("bikes_allowed", 0),
                    new RecordExpectation("wheelchair_accessible", 0)
                }
            ),
            // calendar-only expectation
            new PersistenceExpectation(
                "trips",
                new RecordExpectation[]{
                    new RecordExpectation(
                        "trip_id", "non-frequency-trip-2"
                    ),
                    new RecordExpectation(
                        "service_id", "only-in-calendar-txt"
                    ),
                    new RecordExpectation("route_id", "1"),
                    new RecordExpectation("direction_id", 0),
                    new RecordExpectation(
                        "shape_id", "5820f377-f947-4728-ac29-ac0102cbc34e"
                    ),
                    new RecordExpectation("bikes_allowed", 0),
                    new RecordExpectation("wheelchair_accessible", 0)
                }
            ),
            // calendar-dates and calendar expectation
            new PersistenceExpectation(
                "trips",
                new RecordExpectation[]{
                    new RecordExpectation(
                        "trip_id", "frequency-trip"
                    ),
                    new RecordExpectation(
                        "service_id", "in-both-calendar-txt-and-calendar-dates"
                    ),
                    new RecordExpectation("route_id", "1"),
                    new RecordExpectation("direction_id", 0),
                    new RecordExpectation(
                        "shape_id", "5820f377-f947-4728-ac29-ac0102cbc34e"
                    ),
                    new RecordExpectation("bikes_allowed", 0),
                    new RecordExpectation("wheelchair_accessible", 0)
                }
            )
        };
        ErrorExpectation[] errorExpectations = ErrorExpectation.list(
            new ErrorExpectation(NewGTFSErrorType.MISSING_FIELD),
            new ErrorExpectation(NewGTFSErrorType.ROUTE_LONG_NAME_CONTAINS_SHORT_NAME),
            new ErrorExpectation(NewGTFSErrorType.FEED_TRAVEL_TIMES_ROUNDED)
        );
        assertThat(
            runIntegrationTestOnFolder(
                "fake-agency-mixture-of-calendar-definitions",
                nullValue(),
                persistenceExpectations,
                errorExpectations
            ),
            equalTo(true)
        );
    }

    /**
     * Tests that a GTFS feed with long field values generates corresponding
     * validation errors per MTC guidelines.
     */
    @Test
    public void canLoadFeedWithLongFieldValues () {
        PersistenceExpectation[] expectations = PersistenceExpectation.list();
        ErrorExpectation[] errorExpectations = ErrorExpectation.list(
            new ErrorExpectation(NewGTFSErrorType.FIELD_VALUE_TOO_LONG),
            new ErrorExpectation(NewGTFSErrorType.FIELD_VALUE_TOO_LONG),
            new ErrorExpectation(NewGTFSErrorType.FIELD_VALUE_TOO_LONG),
            new ErrorExpectation(NewGTFSErrorType.FIELD_VALUE_TOO_LONG),
            new ErrorExpectation(NewGTFSErrorType.FIELD_VALUE_TOO_LONG),
            new ErrorExpectation(NewGTFSErrorType.FIELD_VALUE_TOO_LONG),
            new ErrorExpectation(NewGTFSErrorType.FEED_TRAVEL_TIMES_ROUNDED) // Not related, not worrying about this one.
        );
        assertThat(
            "Long-field-value test passes",
            runIntegrationTestOnFolder(
                "fake-agency-mtc-long-fields",
                nullValue(),
                expectations,
                errorExpectations,
                MTCValidator::new
            ),
            equalTo(true)
        );
    }

    /**
     * Tests that a GTFS feed with a service id that doesn't apply to any day of the week
     * (i.e. when 'monday' through 'sunday' fields are set to zero)
     * generates a validation error.
     */
    @Test
    public void canLoadFeedWithServiceWithoutDaysOfWeek() {
        PersistenceExpectation[] expectations = PersistenceExpectation.list();
        ErrorExpectation[] errorExpectations = ErrorExpectation.list(
            new ErrorExpectation(NewGTFSErrorType.FEED_TRAVEL_TIMES_ROUNDED), // Not related, not worrying about this one.
            new ErrorExpectation(NewGTFSErrorType.SERVICE_WITHOUT_DAYS_OF_WEEK)
        );
        assertThat(
            "service-without-days test passes",
            runIntegrationTestOnFolder(
                "fake-agency-service-without-days",
                nullValue(),
                expectations,
                errorExpectations
            ),
            equalTo(true)
        );
    }

    /**
     * A helper method that will zip a specified folder in test/main/resources and call
     * {@link #runIntegrationTestOnZipFile} on that file.
     */
    private boolean runIntegrationTestOnFolder(
        String folderName,
        Matcher<Object> fatalExceptionExpectation,
        PersistenceExpectation[] persistenceExpectations,
        ErrorExpectation[] errorExpectations,
        FeedValidatorCreator... customValidators
    ) {
        LOG.info("Running integration test on folder {}", folderName);
        // zip up test folder into temp zip file
        String zipFileName = null;
        try {
            zipFileName = TestUtils.zipFolderFiles(folderName, true);
        } catch (IOException e) {
            e.printStackTrace();
            return false;
        }
        return runIntegrationTestOnZipFile(
            zipFileName,
            fatalExceptionExpectation,
            persistenceExpectations,
            errorExpectations,
            customValidators
        );
    }

    /**
     * A helper method that will run GTFS#main with a certain zip file.
     * This tests whether a GTFS zip file can be loaded without any errors. The full list of steps includes:
     * 1. GTFS#load
     * 2. GTFS#validate
     * 3. exportGtfs/check exported GTFS integrity
     * 4. makeSnapshot
     * 5. Delete feed/namespace
     */
    private boolean runIntegrationTestOnZipFile(
        String zipFileName,
        Matcher<Object> fatalExceptionExpectation,
        PersistenceExpectation[] persistenceExpectations,
        ErrorExpectation[] errorExpectations,
        FeedValidatorCreator... customValidators
    ) {
<<<<<<< HEAD
        String newDBName = TestUtils.generateNewDB();
        String dbConnectionUrl = String.format("jdbc:postgresql://localhost/%s", newDBName);
        DataSource dataSource = TestUtils.createTestDataSource(dbConnectionUrl);
=======
        String testDBName = TestUtils.generateNewDB();
        String dbConnectionUrl = String.join("/", JDBC_URL, testDBName);
        DataSource dataSource = GTFS.createDataSource(
            dbConnectionUrl,
            null,
            null
        );
>>>>>>> f3eeeb38

        String namespace;

        // Verify that loading the feed completes and data is stored properly
        try (Connection connection = dataSource.getConnection()) {
            // load and validate feed
            LOG.info("load and validate GTFS file {}", zipFileName);
            FeedLoadResult loadResult = GTFS.load(zipFileName, dataSource);
            ValidationResult validationResult = GTFS.validate(
                loadResult.uniqueIdentifier,
                dataSource,
                customValidators
            );

            assertThat(validationResult.fatalException, is(fatalExceptionExpectation));
            namespace = loadResult.uniqueIdentifier;
            assertThatImportedGtfsMeetsExpectations(
                connection,
                namespace,
                persistenceExpectations,
                errorExpectations,
                false
            );

            // Verify that exporting the feed (in non-editor mode) completes and data is outputted properly
            LOG.info("export GTFS from created namespace");
            File tempFile = exportGtfs(namespace, dataSource, false);
            assertThatExportedGtfsMeetsExpectations(tempFile, persistenceExpectations, false);

            // Verify that making a snapshot from an existing feed database, then exporting that snapshot to a GTFS zip
            // file works as expected
            boolean snapshotIsOk = assertThatSnapshotIsSuccessful(
                connection,
                namespace,
                dataSource,
                testDBName,
                persistenceExpectations,
                false
            );
            if (!snapshotIsOk) return false;
            // Also, verify that if we're normalizing stop_times#stop_sequence, the stop_sequence values conform with
            // our expectations (zero-based, incrementing values).
            PersistenceExpectation[] expectationsWithNormalizedStopTimesSequence =
                updatePersistenceExpectationsWithNormalizedStopTimesSequence(persistenceExpectations);
            boolean normalizedSnapshotIsOk = assertThatSnapshotIsSuccessful(
                connection,
                namespace,
                dataSource,
                testDBName,
                expectationsWithNormalizedStopTimesSequence,
                true
            );
            if (!normalizedSnapshotIsOk) return false;
        } catch (IOException | SQLException e) {
            LOG.error("An error occurred while loading/snapshotting the database!");
            TestUtils.dropDB(testDBName);
            e.printStackTrace();
            return false;
        } catch (AssertionError e) {
            TestUtils.dropDB(testDBName);
            throw e;
        }

        // Get a new connection here, because sometimes the old connection causes hanging issues upon trying to drop a
        // schema (via deleting a GTFS namespace).
        try (Connection connection = dataSource.getConnection()) {
            // Verify that deleting a feed works as expected.
            LOG.info("Deleting GTFS feed from database.");
            GTFS.delete(namespace, dataSource);

            String sql = String.format("select * from feeds where namespace = '%s'", namespace);
            LOG.info(sql);
            ResultSet resultSet = connection.prepareStatement(sql).executeQuery();
            while (resultSet.next()) {
                // Assert that the feed registry shows feed as deleted.
                assertThat(resultSet.getBoolean("deleted"), is(true));
            }
            // Ensure that schema no longer exists for namespace (note: this is Postgres specific).
            String schemaSql = String.format(
                "SELECT * FROM information_schema.schemata where schema_name = '%s'",
                namespace
            );
            LOG.info(schemaSql);
            ResultSet schemaResultSet = connection.prepareStatement(schemaSql).executeQuery();
            int schemaCount = 0;
            while (schemaResultSet.next()) schemaCount++;
            // There should be no schema records matching the deleted namespace.
            assertThat(schemaCount, is(0));
        } catch (SQLException | InvalidNamespaceException e) {
            LOG.error("An error occurred while deleting a schema!", e);
            TestUtils.dropDB(testDBName);
            return false;
        } catch (AssertionError e) {
            TestUtils.dropDB(testDBName);
            throw e;
        }

        // This should be run following all of the above tests (any new tests should go above these lines).
        TestUtils.dropDB(testDBName);
        return true;
    }

    private void assertThatLoadIsErrorFree(FeedLoadResult loadResult) {
        assertThat(loadResult.fatalException, is(nullValue()));
        assertThat(loadResult.agency.fatalException, is(nullValue()));
        assertThat(loadResult.calendar.fatalException, is(nullValue()));
        assertThat(loadResult.calendarDates.fatalException, is(nullValue()));
        assertThat(loadResult.fareAttributes.fatalException, is(nullValue()));
        assertThat(loadResult.fareRules.fatalException, is(nullValue()));
        assertThat(loadResult.feedInfo.fatalException, is(nullValue()));
        assertThat(loadResult.frequencies.fatalException, is(nullValue()));
        assertThat(loadResult.routes.fatalException, is(nullValue()));
        assertThat(loadResult.shapes.fatalException, is(nullValue()));
        assertThat(loadResult.stops.fatalException, is(nullValue()));
        assertThat(loadResult.stopTimes.fatalException, is(nullValue()));
        assertThat(loadResult.transfers.fatalException, is(nullValue()));
        assertThat(loadResult.trips.fatalException, is(nullValue()));
    }

    private void assertThatSnapshotIsErrorFree(SnapshotResult snapshotResult) {
        assertThatLoadIsErrorFree(snapshotResult);
        assertThat(snapshotResult.scheduleExceptions.fatalException, is(nullValue()));
    }

    /**
     * Helper function to export a GTFS from the database to a temporary zip file.
     */
    private File exportGtfs(String namespace, DataSource dataSource, boolean fromEditor) throws IOException {
        File tempFile = File.createTempFile("snapshot", ".zip");
        GTFS.export(namespace, tempFile.getAbsolutePath(), dataSource, fromEditor);
        return tempFile;
    }

    private class ValuePair {
        private final Object expected;
        private final Object found;
        private ValuePair (Object expected, Object found) {
            this.expected = expected;
            this.found = found;
        }
    }

    /**
     * Creates a snapshot, and asserts persistence expectations on the newly-created database of that snapshot. Then,
     * exports that snapshot to a GTFS and asserts persistence expectations on the newly-exported GTFS.
     */
    private boolean assertThatSnapshotIsSuccessful(
        Connection connection,
        String namespace,
        DataSource dataSource,
        String testDBName,
        PersistenceExpectation[] persistenceExpectations,
        boolean normalizeStopTimes
    ) {
        try {
            LOG.info("copy GTFS from created namespace");
            SnapshotResult copyResult = GTFS.makeSnapshot(namespace, dataSource, normalizeStopTimes);
            assertThatSnapshotIsErrorFree(copyResult);
            assertThatImportedGtfsMeetsExpectations(
                connection,
                copyResult.uniqueIdentifier,
                persistenceExpectations,
                null,
                true
            );
            LOG.info("export GTFS from copied namespace");
            File tempFile = exportGtfs(copyResult.uniqueIdentifier, dataSource, true);
            assertThatExportedGtfsMeetsExpectations(tempFile, persistenceExpectations, true);
        } catch (IOException | SQLException e) {
            e.printStackTrace();
            TestUtils.dropDB(testDBName);
            return false;
        } catch (AssertionError e) {
            TestUtils.dropDB(testDBName);
            throw e;
        }
        return true;
    }

    /**
     * Run through the list of persistence expectations to make sure that the feed was imported properly into the
     * database.
     */
    private void assertThatImportedGtfsMeetsExpectations(
        Connection connection,
        String namespace,
        PersistenceExpectation[] persistenceExpectations,
        ErrorExpectation[] errorExpectations,
        boolean isEditorDatabase
    ) throws SQLException {
        // Store field mismatches here (to provide assertion statements with more details).
        Multimap<String, ValuePair> fieldsWithMismatches = ArrayListMultimap.create();
        // Check that no validators failed during validation in non-editor databases only (validators do not run
        // when creating an editor database).
        if (!isEditorDatabase) {
            assertThat(
                "One or more validators failed during GTFS import.",
                countValidationErrorsOfType(connection, namespace, NewGTFSErrorType.VALIDATOR_FAILED),
                equalTo(0)
            );
        }
        // run through testing expectations
        LOG.info("testing expectations of record storage in the database");
        for (PersistenceExpectation persistenceExpectation : persistenceExpectations) {
            if (persistenceExpectation.appliesToEditorDatabaseOnly && !isEditorDatabase) continue;
            // select all entries from a table
            String sql = String.format(
                "select * from %s.%s",
                namespace,
                persistenceExpectation.tableName
            );
            LOG.info(sql);
            ResultSet rs = connection.prepareStatement(sql).executeQuery();
            boolean foundRecord = false;
            int numRecordsSearched = 0;
            while (rs.next()) {
                numRecordsSearched++;
                LOG.info("record {} in ResultSet", numRecordsSearched);
                boolean allFieldsMatch = true;
                for (RecordExpectation recordExpectation: persistenceExpectation.recordExpectations) {
                    switch (recordExpectation.expectedFieldType) {
                        case DOUBLE:
                            double doubleVal = rs.getDouble(recordExpectation.fieldName);
                            LOG.info("{}: {}", recordExpectation.fieldName, doubleVal);
                            if (doubleVal != recordExpectation.doubleExpectation) {
                                allFieldsMatch = false;
                            }
                            break;
                        case INT:
                            int intVal = rs.getInt(recordExpectation.fieldName);
                            LOG.info("{}: {}", recordExpectation.fieldName, intVal);
                            if (intVal != recordExpectation.intExpectation) {
                                fieldsWithMismatches.put(
                                        recordExpectation.fieldName,
                                        new ValuePair(recordExpectation.stringExpectation, intVal)
                                );
                                allFieldsMatch = false;
                            }
                            break;
                        case STRING:
                            String strVal = rs.getString(recordExpectation.fieldName);
                            LOG.info("{}: {}", recordExpectation.fieldName, strVal);
                            if (strVal == null && recordExpectation.stringExpectation == null) {
                                break;
                            } else if (strVal == null || !strVal.equals(recordExpectation.stringExpectation)) {
                                fieldsWithMismatches.put(
                                    recordExpectation.fieldName,
                                    new ValuePair(recordExpectation.stringExpectation, strVal)
                                );
                                LOG.error("Expected {}, found {}", recordExpectation.stringExpectation, strVal);
                                allFieldsMatch = false;
                            }
                            break;

                    }
                    if (!allFieldsMatch) {
                        break;
                    }
                }
                // all fields match expectations!  We have found the record.
                if (allFieldsMatch) {
                    LOG.info("Database record satisfies expectations.");
                    foundRecord = true;
                    break;
                } else {
                    LOG.error("Persistence mismatch on record {}", numRecordsSearched);
                }
            }
            assertThatDatabasePersistenceExpectationRecordWasFound(
                persistenceExpectation,
                numRecordsSearched,
                foundRecord,
                fieldsWithMismatches
            );
        }
        // Skip error expectation analysis on editor database
        if (isEditorDatabase) {
            LOG.info("Skipping error expectations for non-editor database.");
            return;
        }
        // Expect zero errors if errorExpectations is null.
        if (errorExpectations == null) errorExpectations = new ErrorExpectation[]{};
        // Check that error expectations match errors stored in database.
        LOG.info("Checking {} error expectations", errorExpectations.length);
        // select all entries from error table
        String sql = String.format("select * from %s.errors", namespace);
        LOG.info(sql);
        ResultSet rs = connection.prepareStatement(sql).executeQuery();
        int errorCount = 0;
        Iterator<ErrorExpectation> errorExpectationIterator = Arrays.stream(errorExpectations).iterator();
        while (rs.next()) {
            errorCount++;
            String errorType = rs.getString("error_type");
            String entityType = rs.getString("entity_type");
            String entityId = rs.getString("entity_id");
            String badValue = rs.getString("bad_value");
            LOG.info("Found error {}: {} {} {} {}", errorCount, errorType, entityId, entityType, badValue);
            // Skip error expectation if not exists. But continue iteration to count all errors.
            if (!errorExpectationIterator.hasNext()) continue;
            ErrorExpectation errorExpectation = errorExpectationIterator.next();
            LOG.info("Expecting error {}: {}", errorCount, errorExpectation.errorTypeMatcher);
            // Error expectation must contain error type matcher. The others are optional.
            assertThat(errorType, errorExpectation.errorTypeMatcher);
            if (errorExpectation.entityTypeMatcher != null) assertThat(entityType, errorExpectation.entityTypeMatcher);
            if (errorExpectation.entityIdMatcher != null) assertThat(entityId, errorExpectation.entityIdMatcher);
            if (errorExpectation.badValueMatcher != null) assertThat(badValue, errorExpectation.badValueMatcher);
        }
        assertThat(
            "Error count is equal to number of error expectations.",
            errorCount,
            equalTo(errorExpectations.length));
    }

    private static int countValidationErrorsOfType(
            Connection connection,
            String namespace,
            NewGTFSErrorType errorType
    ) throws SQLException {
        String errorCheckSql = String.format(
                "select * from %s.errors where error_type = '%s'",
                namespace,
                errorType);
        LOG.info(errorCheckSql);
        ResultSet errorResults = connection.prepareStatement(errorCheckSql).executeQuery();
        int errorCount = 0;
        while (errorResults.next()) {
            errorCount++;
        }
        return errorCount;
    }

    /**
     * Helper to assert that the GTFS that was exported to a zip file matches all data expectations defined in the
     * persistence expectations.
     */
    private void assertThatExportedGtfsMeetsExpectations(
        File tempFile,
        PersistenceExpectation[] persistenceExpectations,
        boolean fromEditor
    ) throws IOException {
        LOG.info("testing expectations of csv outputs in an exported gtfs");

        ZipFile gtfsZipfile = new ZipFile(tempFile.getAbsolutePath());

        // iterate through all expectations
        for (PersistenceExpectation persistenceExpectation : persistenceExpectations) {
            if (persistenceExpectation.appliesToEditorDatabaseOnly) continue;
            // No need to check that errors were exported because it is an internal table only.
            if ("errors".equals(persistenceExpectation.tableName)) continue;
            final String tableFileName = persistenceExpectation.tableName + ".txt";
            LOG.info(String.format("reading table: %s", tableFileName));

            ZipEntry entry = gtfsZipfile.getEntry(tableFileName);

            // ensure file exists in zip
            if (entry == null) {
                throw new AssertionError(
                    String.format("expected table %s not found in outputted zip file", tableFileName)
                );
            }

            // prepare to read the file
            InputStream zipInputStream = gtfsZipfile.getInputStream(entry);
            // Skip any byte order mark that may be present. Files must be UTF-8,
            // but the GTFS spec says that "files that include the UTF byte order mark are acceptable".
            InputStream bomInputStream = new BOMInputStream(zipInputStream);
            CsvReader csvReader = new CsvReader(bomInputStream, ',', Charset.forName("UTF8"));
            csvReader.readHeaders();

            boolean foundRecord = false;
            int numRecordsSearched = 0;

            // read each record
            while (csvReader.readRecord() && !foundRecord) {
                numRecordsSearched++;
                LOG.info(String.format("record %d in csv file", numRecordsSearched));
                boolean allFieldsMatch = true;

                // iterate through all rows in record to determine if it's the one we're looking for
                for (RecordExpectation recordExpectation: persistenceExpectation.recordExpectations) {
                    String val = csvReader.get(recordExpectation.fieldName);
                    String expectation = recordExpectation.getStringifiedExpectation(fromEditor);
                    LOG.info(String.format(
                        "%s: %s (Expectation: %s)",
                        recordExpectation.fieldName,
                        val,
                        expectation
                    ));
                    if (val.isEmpty() && expectation == null) {
                        // First check that the csv value is an empty string and that the expectation is null. Null
                        // exported from the database to a csv should round trip into an empty string, so this meets the
                        // expectation.
                        break;
                    } else if (!val.equals(expectation)) {
                        // sometimes there are slight differences in decimal precision in various fields
                        // check if the decimal delta is acceptable
                        if (equalsWithNumericDelta(val, recordExpectation)) continue;
                        allFieldsMatch = false;
                        break;
                    }
                }
                // all fields match expectations!  We have found the record.
                if (allFieldsMatch) {
                    LOG.info("CSV record satisfies expectations.");
                    foundRecord = true;
                }
            }
            assertThatCSVPersistenceExpectationRecordWasFound(
                persistenceExpectation,
                tableFileName,
                numRecordsSearched,
                foundRecord
            );
        }
    }

    /**
     * Check whether a potentially numeric value is equal given potentially small decimal deltas
     */
    private boolean equalsWithNumericDelta(String val, RecordExpectation recordExpectation) {
        if (recordExpectation.expectedFieldType != ExpectedFieldType.DOUBLE) return false;
        double d;
        try {
            d = Double.parseDouble(val);
        }
        catch(NumberFormatException nfe)
        {
            return false;
        }
        return Math.abs(d - recordExpectation.doubleExpectation) < recordExpectation.acceptedDelta;
    }

    /**
     * Helper that calls assertion with corresponding context for better error reporting.
     */
    private void assertThatDatabasePersistenceExpectationRecordWasFound(
        PersistenceExpectation persistenceExpectation,
        int numRecordsSearched,
        boolean foundRecord,
        Multimap<String, ValuePair> fieldsWithMismatches
    ) {
        assertThatPersistenceExpectationRecordWasFound(
            persistenceExpectation,
            String.format("Database table `%s`", persistenceExpectation.tableName),
            numRecordsSearched,
            foundRecord,
            fieldsWithMismatches
        );
    }

    /**
     * Helper that calls assertion with corresponding context for better error reporting.
     */
    private void assertThatCSVPersistenceExpectationRecordWasFound(
        PersistenceExpectation persistenceExpectation,
        String tableFileName,
        int numRecordsSearched,
        boolean foundRecord
    ) {
        assertThatPersistenceExpectationRecordWasFound(
            persistenceExpectation,
            String.format("CSV file `%s`", tableFileName),
            numRecordsSearched,
            foundRecord,
            null
        );
    }

    /**
     * Helper method to make sure a persistence expectation was actually found after searching through records
     */
    private void assertThatPersistenceExpectationRecordWasFound(
        PersistenceExpectation persistenceExpectation,
        String contextDescription,
        int numRecordsSearched,
        boolean foundRecord,
        Multimap<String, ValuePair> mismatches
    ) {
        contextDescription = String.format("in the %s", contextDescription);
        // Assert that more than 0 records were found
        assertThat(
            String.format("No records found %s", contextDescription),
            numRecordsSearched,
            ComparatorMatcherBuilder.<Integer>usingNaturalOrdering().greaterThan(0)
        );
        // If the record wasn't found, but at least one mismatching record was found, return info about the record that
        // was found to attempt to aid with debugging.
        if (!foundRecord && mismatches != null) {
            for (String field : mismatches.keySet()) {
                Collection<ValuePair> valuePairs = mismatches.get(field);
                for (ValuePair valuePair : valuePairs) {
                    assertThat(
                        String.format(
                            "The value expected for %s was not found %s. NOTE: there could be other values, but the first found value is shown.",
                            field,
                            contextDescription
                        ),
                        valuePair.found,
                        equalTo(valuePair.expected)
                    );
                }
            }
        } else {
            // Assert that the record was found
            assertThat(
                String.format(
                    "The record as defined in the PersistenceExpectation was not found %s. Unfound Record: %s",
                    contextDescription,
                    persistenceExpectation.toString()
                ),
                foundRecord,
                equalTo(true)
            );
        }
    }

    /**
     * Persistence expectations for use with the GTFS contained within the "fake-agency" resources folder.
     */
    private PersistenceExpectation[] fakeAgencyPersistenceExpectations = new PersistenceExpectation[]{
        new PersistenceExpectation(
            "agency",
            new RecordExpectation[]{
                new RecordExpectation("agency_id", "1"),
                new RecordExpectation("agency_name", "Fake Transit"),
                new RecordExpectation("agency_timezone", "America/Los_Angeles")
            }
        ),
        new PersistenceExpectation(
            "calendar",
            new RecordExpectation[]{
                new RecordExpectation(
                    "service_id", "04100312-8fe1-46a5-a9f2-556f39478f57"
                ),
                new RecordExpectation("monday", 1),
                new RecordExpectation("tuesday", 1),
                new RecordExpectation("wednesday", 1),
                new RecordExpectation("thursday", 1),
                new RecordExpectation("friday", 1),
                new RecordExpectation("saturday", 1),
                new RecordExpectation("sunday", 1),
                new RecordExpectation("start_date", "20170915"),
                new RecordExpectation("end_date", "20170917")
            }
        ),
        new PersistenceExpectation(
            "calendar_dates",
            new RecordExpectation[]{
                new RecordExpectation(
                    "service_id", "04100312-8fe1-46a5-a9f2-556f39478f57"
                ),
                new RecordExpectation("date", 20170916),
                new RecordExpectation("exception_type", 2)
            }
        ),
        new PersistenceExpectation(
            "fare_attributes",
            new RecordExpectation[]{
                new RecordExpectation("fare_id", "route_based_fare"),
                new RecordExpectation("price", 1.23, 0),
                new RecordExpectation("currency_type", "USD")
            }
        ),
        new PersistenceExpectation(
            "fare_rules",
            new RecordExpectation[]{
                new RecordExpectation("fare_id", "route_based_fare"),
                new RecordExpectation("route_id", "1")
            }
        ),
        new PersistenceExpectation(
            "feed_info",
            new RecordExpectation[]{
                new RecordExpectation("feed_id", "fake_transit"),
                new RecordExpectation("feed_publisher_name", "Conveyal"),
                new RecordExpectation(
                    "feed_publisher_url", "http://www.conveyal.com"
                ),
                new RecordExpectation("feed_lang", "en"),
                new RecordExpectation("feed_version", "1.0")
            }
        ),
        new PersistenceExpectation(
            "frequencies",
            new RecordExpectation[]{
                new RecordExpectation("trip_id", "frequency-trip"),
                new RecordExpectation("start_time", 28800, "08:00:00"),
                new RecordExpectation("end_time", 32400, "09:00:00"),
                new RecordExpectation("headway_secs", 1800),
                new RecordExpectation("exact_times", 0)
            }
        ),
        new PersistenceExpectation(
            "routes",
            new RecordExpectation[]{
                new RecordExpectation("agency_id", "1"),
                new RecordExpectation("route_id", "1"),
                new RecordExpectation("route_short_name", "1"),
                new RecordExpectation("route_long_name", "Route 1"),
                new RecordExpectation("route_type", 3),
                new RecordExpectation("route_color", "7CE6E7")
            }
        ),
        new PersistenceExpectation(
            "shapes",
            new RecordExpectation[]{
                new RecordExpectation(
                    "shape_id", "5820f377-f947-4728-ac29-ac0102cbc34e"
                ),
                new RecordExpectation("shape_pt_lat", 37.061172, 0.00001),
                new RecordExpectation("shape_pt_lon", -122.007500, 0.00001),
                new RecordExpectation("shape_pt_sequence", 2),
                new RecordExpectation("shape_dist_traveled", 7.4997067, 0.01)
            }
        ),
        new PersistenceExpectation(
            "stop_times",
            new RecordExpectation[]{
                new RecordExpectation(
                    "trip_id", "a30277f8-e50a-4a85-9141-b1e0da9d429d"
                ),
                new RecordExpectation("arrival_time", 25200, "07:00:00"),
                new RecordExpectation("departure_time", 25200, "07:00:00"),
                new RecordExpectation("stop_id", "4u6g"),
                new RecordExpectation("stop_sequence", 1),
                new RecordExpectation("pickup_type", 0),
                new RecordExpectation("drop_off_type", 0),
                new RecordExpectation("shape_dist_traveled", 0.0, 0.01)
            }
        ),
        new PersistenceExpectation(
            "trips",
            new RecordExpectation[]{
                new RecordExpectation(
                    "trip_id", "a30277f8-e50a-4a85-9141-b1e0da9d429d"
                ),
                new RecordExpectation(
                    "service_id", "04100312-8fe1-46a5-a9f2-556f39478f57"
                ),
                new RecordExpectation("route_id", "1"),
                new RecordExpectation("direction_id", 0),
                new RecordExpectation(
                    "shape_id", "5820f377-f947-4728-ac29-ac0102cbc34e"
                ),
                new RecordExpectation("bikes_allowed", 0),
                new RecordExpectation("wheelchair_accessible", 0)
            }
        )
    };

    /**
     * Update persistence expectations to expect normalized stop_sequence values (zero-based, incrementing).
     */
    private PersistenceExpectation[] updatePersistenceExpectationsWithNormalizedStopTimesSequence(
        PersistenceExpectation[] inputExpectations
    ) {
        PersistenceExpectation[] persistenceExpectations = new PersistenceExpectation[inputExpectations.length];
        // Add all of the table expectations.
        for (int i = 0; i < inputExpectations.length; i++) {
            // Collect record expectations.
            PersistenceExpectation inputExpectation = inputExpectations[i];
            RecordExpectation[] newRecordExpectations = new RecordExpectation[inputExpectation.recordExpectations.length];
            for (int j = 0; j < inputExpectation.recordExpectations.length; j++) {
                RecordExpectation newRecordExpectation = inputExpectation.recordExpectations[j].clone();
                // Update the stop_sequence expectation to be normalized.
                if (newRecordExpectation.fieldName.equals("stop_sequence")) {
                    newRecordExpectation.intExpectation = 0;
                }
                newRecordExpectations[j] = newRecordExpectation;
            }
            // Once cloning/updating has been done for all record expectations, add the new table expectation to the
            // array.
            persistenceExpectations[i] = new PersistenceExpectation(
                inputExpectation.tableName,
                newRecordExpectations,
                inputExpectation.appliesToEditorDatabaseOnly
            );
        }
        return persistenceExpectations;
    }
}<|MERGE_RESOLUTION|>--- conflicted
+++ resolved
@@ -558,19 +558,9 @@
         ErrorExpectation[] errorExpectations,
         FeedValidatorCreator... customValidators
     ) {
-<<<<<<< HEAD
         String newDBName = TestUtils.generateNewDB();
-        String dbConnectionUrl = String.format("jdbc:postgresql://localhost/%s", newDBName);
+        String dbConnectionUrl = String.join("/", JDBC_URL, newDBName);
         DataSource dataSource = TestUtils.createTestDataSource(dbConnectionUrl);
-=======
-        String testDBName = TestUtils.generateNewDB();
-        String dbConnectionUrl = String.join("/", JDBC_URL, testDBName);
-        DataSource dataSource = GTFS.createDataSource(
-            dbConnectionUrl,
-            null,
-            null
-        );
->>>>>>> f3eeeb38
 
         String namespace;
 
