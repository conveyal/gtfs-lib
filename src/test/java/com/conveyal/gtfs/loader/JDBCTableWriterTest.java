package com.conveyal.gtfs.loader;

import com.conveyal.gtfs.TestUtils;
import com.conveyal.gtfs.dto.BookingRuleDTO;
import com.conveyal.gtfs.dto.CalendarDTO;
import com.conveyal.gtfs.dto.FareDTO;
import com.conveyal.gtfs.dto.FareRuleDTO;
import com.conveyal.gtfs.dto.FeedInfoDTO;
import com.conveyal.gtfs.dto.FrequencyDTO;
import com.conveyal.gtfs.dto.LocationDTO;
import com.conveyal.gtfs.dto.LocationGroupDTO;
import com.conveyal.gtfs.dto.LocationShapeDTO;
import com.conveyal.gtfs.dto.PatternDTO;
import com.conveyal.gtfs.dto.PatternLocationDTO;
import com.conveyal.gtfs.dto.PatternLocationGroupDTO;
import com.conveyal.gtfs.dto.PatternStopDTO;
import com.conveyal.gtfs.dto.RouteDTO;
import com.conveyal.gtfs.dto.ScheduleExceptionDTO;
import com.conveyal.gtfs.dto.ShapePointDTO;
import com.conveyal.gtfs.dto.StopDTO;
import com.conveyal.gtfs.dto.StopTimeDTO;
import com.conveyal.gtfs.dto.TripDTO;
import com.conveyal.gtfs.model.PatternLocationGroup;
import com.conveyal.gtfs.model.ScheduleException;
import com.conveyal.gtfs.model.StopTime;
import com.conveyal.gtfs.util.InvalidNamespaceException;
import com.fasterxml.jackson.databind.ObjectMapper;
import com.google.common.collect.ImmutableMap;
import org.hamcrest.Matcher;
import org.hamcrest.Matchers;
import org.junit.jupiter.api.AfterAll;
import org.junit.jupiter.api.Assertions;
import org.junit.jupiter.api.BeforeAll;
import org.junit.jupiter.api.Test;
import org.junit.jupiter.params.ParameterizedTest;
import org.junit.jupiter.params.provider.MethodSource;
import org.slf4j.Logger;
import org.slf4j.LoggerFactory;

import javax.sql.DataSource;
import java.io.IOException;
import java.net.URL;
import java.sql.Connection;
import java.sql.PreparedStatement;
import java.sql.ResultSet;
import java.sql.SQLException;
import java.util.Map;
import java.util.UUID;
import java.util.stream.Stream;

import static com.conveyal.gtfs.GTFS.load;
import static com.conveyal.gtfs.GTFS.makeSnapshot;
import static com.conveyal.gtfs.GTFS.validate;
import static com.conveyal.gtfs.TestUtils.getResourceFileName;
import static com.conveyal.gtfs.model.LocationShape.polygonCornerCountErrorMessage;
import static org.hamcrest.MatcherAssert.assertThat;
import static org.hamcrest.Matchers.equalTo;
import static org.hamcrest.Matchers.not;
import static org.junit.jupiter.api.Assertions.assertEquals;
import static org.junit.jupiter.api.Assertions.assertNotEquals;
import static org.junit.jupiter.api.Assertions.assertNotNull;
import static org.junit.jupiter.api.Assertions.assertNull;

/**
 * This class contains CRUD tests for {@link JdbcTableWriter} (i.e., editing GTFS entities in the RDBMS). Set up
 * consists of creating a scratch database and an empty feed snapshot, which is the necessary starting condition
 * for building a GTFS feed from scratch. It then runs the various CRUD tests and finishes by dropping the database
 * (even if tests fail).
 */
public class JDBCTableWriterTest {

    private static final Logger LOG = LoggerFactory.getLogger(JDBCTableWriterTest.class);

    private static String testDBName;
    private static DataSource testDataSource;
    private static Connection connection;
    private static String testNamespace;
    private static String testGtfsGLSnapshotNamespace;
    private static String simpleServiceId = "1";
    private static String firstStopId = "1";
    private static String lastStopId = "2";
    private static double firstStopLat = 34.2222;
    private static double firstStopLon = -87.333;
    private static double lastStopLat = 34.2233;
    private static double lastStopLon = -87.334;
    private static String sharedShapeId = "shared_shape_id";
    private static final ObjectMapper mapper = new ObjectMapper();

    private static PatternDTO pattern;
    private static TripDTO createdTrip;
    private static StopDTO stopOne;
    private static StopDTO stopTwo;
    private static StopDTO stopThree;
    private static LocationDTO locationOne;
    private static LocationDTO locationTwo;
    private static LocationDTO locationThree;
    private static LocationGroupDTO locationGroupOne;
    private static LocationGroupDTO locationGroupTwo;

    private static JdbcTableWriter createTestTableWriter(Table table) throws InvalidNamespaceException {
        return new JdbcTableWriter(table, testDataSource, testNamespace);
    }

    @BeforeAll
    public static void setUpClass() throws SQLException, IOException, InvalidNamespaceException {
        // Create a new database
        testDBName = TestUtils.generateNewDB();
        String dbConnectionUrl = String.format("jdbc:postgresql://localhost/%s", testDBName);
        testDataSource = TestUtils.createTestDataSource(dbConnectionUrl);
        connection = testDataSource.getConnection();
        LOG.info("creating feeds table because it isn't automatically generated unless you import a feed");
        connection.createStatement().execute(JdbcGtfsLoader.getCreateFeedRegistrySQL());
        connection.commit();
        LOG.info("feeds table created");
        // Create an empty snapshot to create a new namespace and all the tables
        FeedLoadResult result = makeSnapshot(null, testDataSource, false);
        testNamespace = result.uniqueIdentifier;
        // Create a service calendar and two stops, both of which are necessary to perform pattern and trip tests.
        createWeekdayCalendar(simpleServiceId, "20180103", "20180104");
        createSimpleStop(firstStopId, "First Stop", firstStopLat, firstStopLon);
        createSimpleStop(lastStopId, "Last Stop", lastStopLat, lastStopLon);

        /** Load the following real-life GTFS for use with {@link JDBCTableWriterTest#canUpdateServiceId()}  **/
        // load feed into db
        FeedLoadResult feedLoadResult = load(getResourceFileName("real-world-gtfs-feeds/gtfs_GL.zip"), testDataSource);
        String testGtfsGLNamespace = feedLoadResult.uniqueIdentifier;
        // validate feed to create additional tables
        validate(testGtfsGLNamespace, testDataSource);
        // load into editor via snapshot
        JdbcGtfsSnapshotter snapshotter = new JdbcGtfsSnapshotter(testGtfsGLNamespace, testDataSource, false);
        SnapshotResult snapshotResult = snapshotter.copyTables();
        testGtfsGLSnapshotNamespace = snapshotResult.uniqueIdentifier;
        patternReconciliationSetUp();
    }

    /**
     * Create the required entities for pattern reconciliation tests.
     */
    private static void patternReconciliationSetUp() throws SQLException, IOException, InvalidNamespaceException {
        stopOne = createSimpleStop(newUUID(), "Stop One", 0.0, 0.0);
        stopTwo = createSimpleStop(newUUID(), "Stop Two", 0.0, 0.0);
        stopThree = createSimpleStop(newUUID(), "Stop Three", 0.0, 0.0);
        locationOne = createSimpleTestLocation(newUUID());
        locationTwo = createSimpleTestLocation(newUUID());
        locationThree = createSimpleTestLocation(newUUID());
        locationGroupOne = createSimpleTestLocationGroup(newUUID());
        locationGroupTwo = createSimpleTestLocationGroup(newUUID());

        String patternId = newUUID();
        pattern = createRouteAndPattern(
            newUUID(),
            patternId,
            "pattern name",
            null,
            new ShapePointDTO[] {},
            new PatternLocationDTO[] {
                new PatternLocationDTO(patternId, locationOne.location_id, 0)
            },
            new PatternStopDTO[] {
                new PatternStopDTO(patternId, stopOne.stop_id, 1)
            },
            1
        );

        StopTimeDTO[] stopTimes = new StopTimeDTO[] {
            new StopTimeDTO(locationOne.location_id, 0, 0, 0),
            new StopTimeDTO(stopOne.stop_id, 0, 0, 1)
        };
        TripDTO tripInput = constructTimetableTrip(pattern.pattern_id, pattern.route_id, stopTimes);

        JdbcTableWriter createTripWriter = createTestTableWriter(Table.TRIPS);
        String createdTripOutput = createTripWriter.create(mapper.writeValueAsString(tripInput), true);
        createdTrip = mapper.readValue(createdTripOutput, TripDTO.class);
    }

    @AfterAll
    public static void tearDownClass() throws SQLException {
        connection.close();
        TestUtils.dropDB(testDBName);
    }

    @Test
    public void canCreateUpdateAndDeleteFeedInfoEntities() throws IOException, SQLException, InvalidNamespaceException {
        // Store Table and Class values for use in test.
        final Table feedInfoTable = Table.FEED_INFO;
        final Class<FeedInfoDTO> feedInfoDTOClass = FeedInfoDTO.class;

        // create new object to be saved
        FeedInfoDTO feedInfoInput = new FeedInfoDTO();
        String publisherName = "test-publisher";
        feedInfoInput.feed_id = null;
        feedInfoInput.feed_publisher_name = publisherName;
        feedInfoInput.feed_publisher_url = "example.com";
        feedInfoInput.feed_lang = "en";
        feedInfoInput.default_route_color = "1c8edb";
        feedInfoInput.default_route_type = "3";

        // convert object to json and save it
        JdbcTableWriter createTableWriter = createTestTableWriter(feedInfoTable);
        String createOutput = createTableWriter.create(mapper.writeValueAsString(feedInfoInput), true);
        LOG.info("create {} output:", feedInfoTable.name);
        LOG.info(createOutput);

        // parse output
        FeedInfoDTO createdFeedInfo = mapper.readValue(createOutput, feedInfoDTOClass);

        // make sure saved data matches expected data
        assertThat(createdFeedInfo.feed_publisher_name, equalTo(publisherName));

        // try to update record
        String updatedPublisherName = "test-publisher-updated";
        createdFeedInfo.feed_publisher_name = updatedPublisherName;

        // covert object to json and save it
        JdbcTableWriter updateTableWriter = createTestTableWriter(feedInfoTable);
        String updateOutput = updateTableWriter.update(
            createdFeedInfo.id,
            mapper.writeValueAsString(createdFeedInfo),
            true
        );
        LOG.info("update {} output:", feedInfoTable.name);
        LOG.info(updateOutput);

        FeedInfoDTO updatedFeedInfoDTO = mapper.readValue(updateOutput, feedInfoDTOClass);

        // make sure saved data matches expected data
        assertThat(updatedFeedInfoDTO.feed_publisher_name, equalTo(updatedPublisherName));

        // try to delete record
        JdbcTableWriter deleteTableWriter = createTestTableWriter(feedInfoTable);
        int deleteOutput = deleteTableWriter.delete(
            createdFeedInfo.id,
            true
        );
        LOG.info("deleted {} records from {}", deleteOutput, feedInfoTable.name);

        // make sure record does not exist in DB
        assertThatSqlQueryYieldsZeroRows(getColumnsForId(createdFeedInfo.id, feedInfoTable));
    }

    /**
     * Ensure that potentially malicious SQL injection is sanitized properly during create operations.
     * TODO: We might should perform this check on multiple entities and for update and/or delete operations.
     */
    @Test
    public void canPreventSQLInjection() throws IOException, SQLException, InvalidNamespaceException {
        // create new object to be saved
        FeedInfoDTO feedInfoInput = new FeedInfoDTO();
        String publisherName = "' OR 1 = 1; SELECT '1";
        feedInfoInput.feed_id = "fake_id";
        feedInfoInput.feed_publisher_name = publisherName;
        feedInfoInput.feed_publisher_url = "example.com";
        feedInfoInput.feed_lang = "en";
        feedInfoInput.feed_start_date = "07052021";
        feedInfoInput.feed_end_date = "09052021";
        feedInfoInput.feed_lang = "en";
        feedInfoInput.default_route_color = "1c8edb";
        feedInfoInput.default_route_type = "3";
        feedInfoInput.default_lang = "en";
        feedInfoInput.feed_contact_email = "a@b.com";
        feedInfoInput.feed_contact_url = "example.com";

        // convert object to json and save it
        JdbcTableWriter createTableWriter = createTestTableWriter(Table.FEED_INFO);
        String createOutput = createTableWriter.create(mapper.writeValueAsString(feedInfoInput), true);
        LOG.info("create output:");
        LOG.info(createOutput);

        // parse output
        FeedInfoDTO createdFeedInfo = mapper.readValue(createOutput, FeedInfoDTO.class);

        // make sure saved data matches expected data
        assertThat(createdFeedInfo.feed_publisher_name, equalTo(publisherName));
    }

    @Test
    public void canCreateUpdateAndDeleteFares() throws IOException, SQLException, InvalidNamespaceException {
        // Store Table and Class values for use in test.
        final Table fareTable = Table.FARE_ATTRIBUTES;
        final Class<FareDTO> fareDTOClass = FareDTO.class;

        // create new object to be saved
        FareDTO fareInput = new FareDTO();
        String fareId = "2A";
        fareInput.fare_id = fareId;
        fareInput.currency_type = "USD";
        fareInput.price = 2.50;
        fareInput.agency_id = "RTA";
        fareInput.payment_method = 0;
        // Empty string value or null should be permitted for transfers and transfer_duration
        fareInput.transfers = "";
        fareInput.transfer_duration = null;
        FareRuleDTO fareRuleInput = new FareRuleDTO();
        // Fare ID should be assigned to "child entity" by editor automatically.
        fareRuleInput.fare_id = null;
        fareRuleInput.route_id = null;
        // FIXME There is currently no check for valid zone_id values in contains_id, origin_id, and destination_id.
        fareRuleInput.contains_id = "any";
        fareRuleInput.origin_id = "value";
        fareRuleInput.destination_id = "permitted";
        fareInput.fare_rules = new FareRuleDTO[] {fareRuleInput};

        // convert object to json and save it
        JdbcTableWriter createTableWriter = createTestTableWriter(fareTable);
        String createOutput = createTableWriter.create(mapper.writeValueAsString(fareInput), true);
        LOG.info("create {} output:", fareTable.name);
        LOG.info(createOutput);

        // parse output
        FareDTO createdFare = mapper.readValue(createOutput, fareDTOClass);

        // make sure saved data matches expected data
        assertThat(createdFare.fare_id, equalTo(fareId));
        assertThat(createdFare.fare_rules[0].fare_id, equalTo(fareId));

        // Ensure transfers value is null to check database integrity.
        ResultSet resultSet = getResultSetForId(createdFare.id, Table.FARE_ATTRIBUTES);
        while (resultSet.next()) {
            // We must match against null value for transfers because the database stored value will
            // not be an empty string, but null.
            assertResultValue(resultSet, "transfers", Matchers.nullValue());
            assertResultValue(resultSet, "fare_id", equalTo(fareInput.fare_id));
            assertResultValue(resultSet, "currency_type", equalTo(fareInput.currency_type));
            assertResultValue(resultSet, "price", equalTo(fareInput.price));
            assertResultValue(resultSet, "agency_id", equalTo(fareInput.agency_id));
            assertResultValue(resultSet, "payment_method", equalTo(fareInput.payment_method));
            assertResultValue(resultSet, "transfer_duration", equalTo(fareInput.transfer_duration));
        }

        // try to update record
        String updatedFareId = "3B";
        createdFare.fare_id = updatedFareId;
        createdFare.transfers = "0";

        // covert object to json and save it
        JdbcTableWriter updateTableWriter = createTestTableWriter(fareTable);
        String updateOutput = updateTableWriter.update(
            createdFare.id,
            mapper.writeValueAsString(createdFare),
            true
        );
        LOG.info("update {} output:", fareTable.name);
        LOG.info(updateOutput);

        FareDTO updatedFareDTO = mapper.readValue(updateOutput, fareDTOClass);

        // make sure saved data matches expected data
        assertThat(updatedFareDTO.fare_id, equalTo(updatedFareId));
        assertThat(updatedFareDTO.fare_rules[0].fare_id, equalTo(updatedFareId));

        // Ensure transfers value is updated correctly to check database integrity.
        ResultSet updatedResult = getResultSetForId(createdFare.id, Table.FARE_ATTRIBUTES);
        while (updatedResult.next()) {
            assertResultValue(updatedResult, "transfers", equalTo(0));
            assertResultValue(updatedResult, "fare_id", equalTo(createdFare.fare_id));
        }

        // try to delete record
        JdbcTableWriter deleteTableWriter = createTestTableWriter(fareTable);
        int deleteOutput = deleteTableWriter.delete(
            createdFare.id,
            true
        );
        LOG.info("deleted {} records from {}", deleteOutput, fareTable.name);

        // make sure fare_attributes record does not exist in DB
        assertThatSqlQueryYieldsZeroRows(getColumnsForId(createdFare.id, fareTable));

        // make sure fare_rules record does not exist in DB
        assertThatSqlQueryYieldsZeroRows(getColumnsForId(createdFare.fare_rules[0].id, Table.FARE_RULES));
    }

    @Test
    public void canCreateUpdateAndDeleteRoutes() throws IOException, SQLException, InvalidNamespaceException {
        // Store Table and Class values for use in test.
        final Table routeTable = Table.ROUTES;
        final Class<RouteDTO> routeDTOClass = RouteDTO.class;

        // create new object to be saved
        String routeId = "500";
        RouteDTO createdRoute = createSimpleTestRoute(routeId, "RTA", "500", "Hollingsworth", 3);
        // Set values to empty strings/null to later verify that they are set to null in the database.
        createdRoute.route_color = "";
        createdRoute.route_sort_order = "";
        // make sure saved data matches expected data
        assertThat(createdRoute.route_id, equalTo(routeId));
        // Check that route exists.
        assertThatSqlQueryYieldsRowCount(getColumnsForId(createdRoute.id, Table.ROUTES), 1);

        // try to update record
        String updatedRouteId = "600";
        createdRoute.route_id = updatedRouteId;

        // convert object to json and save it
        JdbcTableWriter updateTableWriter = createTestTableWriter(routeTable);
        String updateOutput = updateTableWriter.update(
            createdRoute.id,
            mapper.writeValueAsString(createdRoute),
            true
        );
        LOG.info("update {} output:", routeTable.name);
        LOG.info(updateOutput);

        RouteDTO updatedRouteDTO = mapper.readValue(updateOutput, routeDTOClass);

        // make sure saved data matches expected data
        assertThat(updatedRouteDTO.route_id, equalTo(updatedRouteId));
        // Ensure route_color is null (not empty string).
        LOG.info("route_color: {}", updatedRouteDTO.route_color);
        assertNull(updatedRouteDTO.route_color);
        // Verify that certain values are correctly set in the database.
        ResultSet resultSet = getResultSetForId(updatedRouteDTO.id, routeTable);
        while (resultSet.next()) {
            assertResultValue(resultSet, "route_color", Matchers.nullValue());
            assertResultValue(resultSet, "route_id", equalTo(createdRoute.route_id));
            assertResultValue(resultSet, "route_sort_order", Matchers.nullValue());
            assertResultValue(resultSet, "route_type", equalTo(createdRoute.route_type));
        }
        // try to delete record
        JdbcTableWriter deleteTableWriter = createTestTableWriter(routeTable);
        int deleteOutput = deleteTableWriter.delete(
            createdRoute.id,
            true
        );
        LOG.info("deleted {} records from {}", deleteOutput, routeTable.name);

        // make sure route record does not exist in DB
        assertThatSqlQueryYieldsZeroRows(getColumnsForId(createdRoute.id, routeTable));
    }

    @Test
    public void canCreateUpdateAndDeleteBookingRules() throws IOException, SQLException, InvalidNamespaceException {
        // Store Table and Class values for use in test.
        final Table bookingRuleTable = Table.BOOKING_RULES;
        final Class<BookingRuleDTO> bookingRuleDTOClass = BookingRuleDTO.class;

        // create new object to be saved
        final String bookingRuleId = "9471";
        BookingRuleDTO createdBookingRule = createSimpleTestBookingRule(bookingRuleId);
        // Set values to empty strings/null to later verify that they are set to null in the database.
        createdBookingRule.message = "";
        createdBookingRule.pickup_message = "";
        // make sure saved data matches expected data
        assertThat(createdBookingRule.booking_rule_id, equalTo(bookingRuleId));
        // Check that booking rule exists.
        assertThatSqlQueryYieldsRowCount(getColumnsForId(createdBookingRule.id, Table.BOOKING_RULES), 1);
        // try to update record
        final String updatedBookingRuleId = "1749";
        createdBookingRule.booking_rule_id = updatedBookingRuleId;

        // convert object to json and save it
        JdbcTableWriter updateTableWriter = createTestTableWriter(bookingRuleTable);
        String updateOutput = updateTableWriter.update(
            createdBookingRule.id,
            mapper.writeValueAsString(createdBookingRule),
            true
        );
        LOG.info("update {} output:", bookingRuleTable.name);
        LOG.info(updateOutput);

        BookingRuleDTO updatedBookingRuleDTO = mapper.readValue(updateOutput, bookingRuleDTOClass);

        // make sure saved data matches expected data
        assertThat(updatedBookingRuleDTO.booking_rule_id, equalTo(updatedBookingRuleId));
        // Ensure message is null (not empty string).
        assertNull(updatedBookingRuleDTO.message);
        // Verify that certain values are correctly set in the database.
        ResultSet resultSet = getResultSetForId(updatedBookingRuleDTO.id, bookingRuleTable);
        while (resultSet.next()) {
            assertResultValue(resultSet, "booking_rule_id", equalTo(createdBookingRule.booking_rule_id));
            assertResultValue(resultSet, "message", Matchers.nullValue());
            assertResultValue(resultSet, "prior_notice_duration_min", equalTo(createdBookingRule.prior_notice_duration_min));
            assertResultValue(resultSet, "prior_notice_duration_max", equalTo(createdBookingRule.prior_notice_duration_max));
        }
        // try to delete record
        JdbcTableWriter deleteTableWriter = createTestTableWriter(bookingRuleTable);
        int deleteOutput = deleteTableWriter.delete(
            createdBookingRule.id,
            true
        );
        LOG.info("deleted {} records from {}", deleteOutput, bookingRuleTable.name);

        // make sure route record does not exist in DB
        assertThatSqlQueryYieldsZeroRows(getColumnsForId(createdBookingRule.id, bookingRuleTable));
    }

    @Test
    public void canCreateUpdateAndDeleteLocationGroups() throws IOException, SQLException, InvalidNamespaceException {
        // Store Table and Class values for use in test.
        final Table locationGroupsTable = Table.LOCATION_GROUPS;
        final Class<LocationGroupDTO> locationGroupDTOClass = LocationGroupDTO.class;

        // create new object to be saved
        final String locationGroupId = "4153";
        LocationGroupDTO createdLocationGroup = createSimpleTestLocationGroup(locationGroupId);
        // Set value to empty strings/null to later verify that it is set to null in the database.
        createdLocationGroup.location_group_name = "";
        // make sure saved data matches expected data
        assertThat(createdLocationGroup.location_group_id, equalTo(locationGroupId));
        // Check that location group exists.
        assertThatSqlQueryYieldsRowCount(getColumnsForId(createdLocationGroup.id, Table.LOCATION_GROUPS), 1);
        // try to update record
        final String updatedLocationGroupId = "3514";
        createdLocationGroup.location_group_id = updatedLocationGroupId;

        // convert object to json and save it
        JdbcTableWriter updateTableWriter = createTestTableWriter(locationGroupsTable);
        String updateOutput = updateTableWriter.update(
            createdLocationGroup.id,
            mapper.writeValueAsString(createdLocationGroup),
            true
        );
        LOG.info("update {} output:", locationGroupsTable.name);
        LOG.info(updateOutput);

        LocationGroupDTO updatedLocationGroupDTO = mapper.readValue(updateOutput, locationGroupDTOClass);

        // make sure saved data matches expected data
        assertThat(updatedLocationGroupDTO.location_group_id, equalTo(updatedLocationGroupId));
        // Ensure message is null (not empty string).
        LOG.info("location_group_name: {}", updatedLocationGroupDTO.location_group_name);
        assertNull(updatedLocationGroupDTO.location_group_name);
        // Verify that certain values are correctly set in the database.
        ResultSet resultSet = getResultSetForId(updatedLocationGroupDTO.id, locationGroupsTable);
        while (resultSet.next()) {
            assertResultValue(resultSet, "location_group_id", equalTo(createdLocationGroup.location_group_id));
            assertResultValue(resultSet, "location_id", equalTo(createdLocationGroup.location_id));
            assertResultValue(resultSet, "location_group_name", Matchers.nullValue());
        }
        // try to delete record
        JdbcTableWriter deleteTableWriter = createTestTableWriter(locationGroupsTable);
        int deleteOutput = deleteTableWriter.delete(
            createdLocationGroup.id,
            true
        );
        LOG.info("deleted {} records from {}", deleteOutput, locationGroupsTable.name);

        // make sure route record does not exist in DB
        assertThatSqlQueryYieldsZeroRows(getColumnsForId(createdLocationGroup.id, locationGroupsTable));
    }

    @Test
    void canValidateLocationShapes() throws IOException, SQLException, InvalidNamespaceException {
        try {
            createSimpleTestLocation("zf423j", 3, true);
        } catch (IOException e) {
            assertEquals(polygonCornerCountErrorMessage, e.getMessage());
        }
        LocationDTO createdLocation = createSimpleTestLocation("c342a", 4, true);
        assertEquals(createdLocation.location_shapes[0].geometry_pt_lat, createdLocation.location_shapes[3].geometry_pt_lat);
        assertEquals(createdLocation.location_shapes[0].geometry_pt_lon, createdLocation.location_shapes[3].geometry_pt_lon);

        createdLocation = createSimpleTestLocation("d7433h", 4, false);
        assertEquals(createdLocation.location_shapes[0].geometry_pt_lat, createdLocation.location_shapes[4].geometry_pt_lat);
        assertEquals(createdLocation.location_shapes[0].geometry_pt_lon, createdLocation.location_shapes[4].geometry_pt_lon);
    }

    @Test
    public void canCreateUpdateAndDeleteLocation() throws IOException, SQLException, InvalidNamespaceException {
        final Class<LocationDTO> locationDTOClass = LocationDTO.class;
        // create new object to be saved
        final String locationId = "c342a";
        LocationDTO createdLocation = createSimpleTestLocation(locationId);
        // make sure saved data matches expected data
        assertThat(createdLocation.location_id, equalTo(locationId));

        PatternLocationDTO createdPatternLocation = createSimpleTestPatternLocation(locationId);
        // make sure saved data matches expected data
        assertThat(createdPatternLocation.location_id, equalTo(locationId));

        StopTimeDTO createdStopTime = createSimpleTestStopTime(locationId);
        // make sure saved data matches expected data
        assertThat(createdStopTime.stop_id, equalTo(locationId));

        // Check that location exists.
        assertThatSqlQueryYieldsRowCount(getColumnsForId(createdLocation.id, Table.LOCATIONS), 1);

        // try to update record
        final String updatedLocationId = "d12ff";
        createdLocation.location_id = updatedLocationId;

        // convert object to json and save it
        JdbcTableWriter updateTableWriter = createTestTableWriter(Table.LOCATIONS);
        String updateOutput = updateTableWriter.update(
            createdLocation.id,
            mapper.writeValueAsString(createdLocation),
            true
        );
        LOG.info("update {} output:", Table.LOCATIONS.name);
        LOG.info(updateOutput);

        LocationDTO updatedLocationDTO = mapper.readValue(updateOutput, locationDTOClass);
        // make sure saved data matches expected data
        assertThat(updatedLocationDTO.location_id, equalTo(updatedLocationId));

        // Verify that certain values are correctly set in the location table.
        ResultSet locationResultSet = getResultSetForId(updatedLocationDTO.id, Table.LOCATIONS);
        while (locationResultSet.next()) {
            assertResultValue(locationResultSet, "location_id", equalTo(createdLocation.location_id));
            assertResultValue(locationResultSet, "stop_name", equalTo(createdLocation.stop_name));
            assertResultValue(locationResultSet, "stop_desc", equalTo(createdLocation.stop_desc));
            assertResultValue(locationResultSet, "zone_id", equalTo(createdLocation.zone_id));
            assertResultValue(locationResultSet, "stop_url", equalTo(createdLocation.stop_url.toString()));
            assertResultValue(locationResultSet, "geometry_type", equalTo(createdLocation.geometry_type));
        }

        // Verify that certain values are correctly set in the pattern location table.
        ResultSet patternLocationResultSet = getResultSetForId(updatedLocationDTO.id, Table.PATTERN_LOCATION);
        while (patternLocationResultSet.next()) {
            assertResultValue(patternLocationResultSet, "location_id", equalTo(createdLocation.location_id));
        }

        // Verify that certain values are correctly set in the stop times table.
        ResultSet stopTimesResultSet = getResultSetForId(updatedLocationDTO.id, Table.STOP_TIMES);
        while (stopTimesResultSet.next()) {
            assertResultValue(stopTimesResultSet, "stop_id", equalTo(createdLocation.location_id));
        }

        // Delete location record and all child location shape records
        JdbcTableWriter deleteTableWriter = createTestTableWriter(Table.LOCATIONS);
        int deleteOutput = deleteTableWriter.delete(createdLocation.id, true);
        LOG.info("deleted {} records from {}", deleteOutput, Table.LOCATIONS.name);

        // make sure location record does not exist in DB
        assertThatSqlQueryYieldsZeroRows(getColumnsForId(createdLocation.id, Table.LOCATIONS));
    }

    @Test
    public void canCreateUpdateAndDeleteLocationShapes() throws IOException, SQLException, InvalidNamespaceException {
        // Store Table and Class values for use in test.
        final Table locationShapeTable = Table.LOCATION_SHAPES;
        final Class<LocationShapeDTO> locationShapeDTOClass = LocationShapeDTO.class;

        // create new object to be saved
        final String shapeId = "adw2";
        LocationShapeDTO createdLocationShape = createSimpleTestLocationShape(shapeId);
        // make sure saved data matches expected data
        assertThat(createdLocationShape.geometry_id, equalTo(shapeId));
        // Check that location meta data exists.
        assertThatSqlQueryYieldsRowCount(getColumnsForId(createdLocationShape.id, Table.LOCATION_SHAPES), 1);
        // try to update record
        final String updatedLocationShapeId = "1342";
        createdLocationShape.geometry_id = updatedLocationShapeId;

        // convert object to json and save it
        JdbcTableWriter updateTableWriter = createTestTableWriter(locationShapeTable);
        String updateOutput = updateTableWriter.update(
            createdLocationShape.id,
            mapper.writeValueAsString(createdLocationShape),
            true
        );
        LOG.info("update {} output:", locationShapeTable.name);
        LOG.info(updateOutput);

        LocationShapeDTO updatedLocationShapeDTO = mapper.readValue(updateOutput, locationShapeDTOClass);

        // make sure saved data matches expected data
        assertThat(updatedLocationShapeDTO.geometry_id, equalTo(updatedLocationShapeId));
        // Verify that certain values are correctly set in the database.
        ResultSet resultSet = getResultSetForId(updatedLocationShapeDTO.id, locationShapeTable);
        while (resultSet.next()) {
            assertResultValue(resultSet, "geometry_pt_lat", equalTo(createdLocationShape.geometry_pt_lat));
            assertResultValue(resultSet, "geometry_pt_lon", equalTo(createdLocationShape.geometry_pt_lon));
        }
        // try to delete record
        JdbcTableWriter deleteTableWriter = createTestTableWriter(locationShapeTable);
        int deleteOutput = deleteTableWriter.delete(
            createdLocationShape.id,
            true
        );
        LOG.info("deleted {} records from {}", deleteOutput, locationShapeTable.name);

        // make sure route record does not exist in DB
        assertThatSqlQueryYieldsZeroRows(getColumnsForId(createdLocationShape.id, locationShapeTable));
    }

    @Test
    public void canCreateUpdateAndDeleteStopTimes() throws IOException, SQLException, InvalidNamespaceException {
        // Store Table and Class values for use in test.
        final Table stopTimesTable = Table.STOP_TIMES;
        final Class<StopTimeDTO> stopTimesDTOClass = StopTimeDTO.class;

        // create new object to be saved
        String stopTimeId = "8201";
        StopTimeDTO createdStopTime = createSimpleTestStopTime(stopTimeId);
        // make sure saved data matches expected data
        assertThat(createdStopTime.stop_id, equalTo(stopTimeId));
        // Check that the stop time exists.
        assertThatSqlQueryYieldsRowCount(getColumnsForId(createdStopTime.id, Table.STOP_TIMES), 1);
        // try to update record
        String updatedStopTimeId = "1028";
        createdStopTime.stop_id = updatedStopTimeId;
        createdStopTime.pickup_booking_rule_id = "2";
        createdStopTime.drop_off_booking_rule_id = "3";
        createdStopTime.start_pickup_dropoff_window = 60;
        createdStopTime.end_pickup_dropoff_window = 60;
        createdStopTime.mean_duration_factor = 1;
        createdStopTime.mean_duration_offset = 60;
        createdStopTime.safe_duration_factor = 1;
        createdStopTime.safe_duration_offset = 60;

        // convert object to json and save it
        JdbcTableWriter updateTableWriter = createTestTableWriter(stopTimesTable);
        String updateOutput = updateTableWriter.update(
            createdStopTime.id,
            mapper.writeValueAsString(createdStopTime),
            true
        );
        LOG.info("update {} output:", stopTimesTable.name);
        LOG.info(updateOutput);

        StopTimeDTO updatedStopTimeDTO = mapper.readValue(updateOutput, stopTimesDTOClass);

        // make sure saved data matches expected data
        assertThat(updatedStopTimeDTO.stop_id, equalTo(updatedStopTimeId));
        // Verify that certain values are correctly set in the database.
        ResultSet resultSet = getResultSetForId(updatedStopTimeDTO.id, stopTimesTable);
        while (resultSet.next()) {
            assertResultValue(resultSet, "pickup_booking_rule_id", equalTo(createdStopTime.pickup_booking_rule_id));
            assertResultValue(resultSet, "drop_off_booking_rule_id", equalTo(createdStopTime.drop_off_booking_rule_id));
            assertResultValue(resultSet, "start_pickup_dropoff_window", equalTo(createdStopTime.start_pickup_dropoff_window));
            assertResultValue(resultSet, "end_pickup_dropoff_window", equalTo(createdStopTime.end_pickup_dropoff_window));
            assertResultValue(resultSet, "mean_duration_factor", equalTo(createdStopTime.mean_duration_factor));
            assertResultValue(resultSet, "mean_duration_offset", equalTo(createdStopTime.mean_duration_offset));
            assertResultValue(resultSet, "safe_duration_factor", equalTo(createdStopTime.safe_duration_factor));
            assertResultValue(resultSet, "safe_duration_offset", equalTo(createdStopTime.safe_duration_offset));
        }
        // try to delete record
        JdbcTableWriter deleteTableWriter = createTestTableWriter(stopTimesTable);
        int deleteOutput = deleteTableWriter.delete(
            createdStopTime.id,
            true
        );
        LOG.info("deleted {} records from {}", deleteOutput, stopTimesTable.name);

        // make sure route record does not exist in DB
        assertThatSqlQueryYieldsZeroRows(getColumnsForId(createdStopTime.id, stopTimesTable));
    }

    /**
     * Ensure that a simple {@link ScheduleException} can be created, updated, and deleted.
     */
    @Test
    public void canCreateUpdateAndDeleteScheduleExceptions() throws IOException, SQLException, InvalidNamespaceException {
        // Store Table and Class values for use in test.
        final Table scheduleExceptionTable = Table.SCHEDULE_EXCEPTIONS;
        final Class<ScheduleExceptionDTO> scheduleExceptionDTOClass = ScheduleExceptionDTO.class;
        // Create new object to be saved.
        ScheduleExceptionDTO exceptionInput = new ScheduleExceptionDTO();
        exceptionInput.name = "Halloween";
        exceptionInput.exemplar = 9; // Add, swap, or remove type
        exceptionInput.removed_service = new String[] {simpleServiceId};
        String[] halloweenDate = new String[] {"20191031"};
        exceptionInput.dates = halloweenDate;
        TableWriter<ScheduleException> createTableWriter = createTestTableWriter(scheduleExceptionTable);
        String scheduleExceptionOutput = createTableWriter.create(mapper.writeValueAsString(exceptionInput), true);
        ScheduleExceptionDTO scheduleException = mapper.readValue(scheduleExceptionOutput,
            scheduleExceptionDTOClass);
        // Make sure saved data matches expected data.
        assertThat(scheduleException.removed_service[0], equalTo(simpleServiceId));
        ResultSet resultSet = getResultSetForId(scheduleException.id, scheduleExceptionTable, "removed_service");
        while (resultSet.next()) {
            String[] array = (String[]) resultSet.getArray(1).getArray();
            for (int i = 0; i < array.length; i++) {
                assertEquals(exceptionInput.removed_service[i], array[i]);
            }
        }
        // try to update record
        String[] updatedDates = new String[] {"20191031", "20201031"};
        scheduleException.dates = updatedDates;
        // covert object to json and save it
        JdbcTableWriter updateTableWriter = createTestTableWriter(scheduleExceptionTable);
        String updateOutput = updateTableWriter.update(
            scheduleException.id,
            mapper.writeValueAsString(scheduleException),
            true
        );
        LOG.info("update {} output:", scheduleExceptionTable.name);
        LOG.info(updateOutput);
        ScheduleExceptionDTO updatedDTO = mapper.readValue(updateOutput, scheduleExceptionDTOClass);
        // Make sure saved data matches expected data.
        assertThat(updatedDTO.dates, equalTo(updatedDates));
        ResultSet rs2 = getResultSetForId(scheduleException.id, scheduleExceptionTable, "dates");
        while (rs2.next()) {
            String[] array = (String[]) rs2.getArray(1).getArray();
            for (int i = 0; i < array.length; i++) {
                assertEquals(updatedDates[i], array[i]);
            }
        }
        // try to delete record
        JdbcTableWriter deleteTableWriter = createTestTableWriter(scheduleExceptionTable);
        int deleteOutput = deleteTableWriter.delete(
            scheduleException.id,
            true
        );
        LOG.info("deleted {} records from {}", deleteOutput, scheduleExceptionTable.name);
        // Make sure route record does not exist in DB.
        assertThatSqlQueryYieldsZeroRows(getColumnsForId(scheduleException.id, scheduleExceptionTable));
    }

    /**
     * This test verifies that stop_times#shape_dist_traveled and other linked fields are updated when a pattern
     * is updated.
     */
    @Test
    public void shouldUpdateStopTimeOnPatternStopUpdate() throws IOException, SQLException, InvalidNamespaceException {
        final String[] STOP_TIMES_LINKED_FIELDS = new String[] {
            "shape_dist_traveled",
            "timepoint",
            "drop_off_type",
            "pickup_type",
            "continuous_pickup",
            "continuous_drop_off"
        };
        String routeId = newUUID();
        String patternId = newUUID();
        int startTime = 6 * 60 * 60; // 6 AM
        PatternDTO pattern = createRouteAndPattern(
            routeId,
            patternId,
            "pattern name",
            null,
            new ShapePointDTO[] {},
            new PatternStopDTO[] {
                new PatternStopDTO(patternId, firstStopId, 0),
                new PatternStopDTO(patternId, lastStopId, 1)
            },
            0
        );
        // Make sure saved data matches expected data.
        assertThat(pattern.route_id, equalTo(routeId));
        // Create trip so we can check that the stop_time values are updated after the patter update.
        TripDTO tripInput = constructTimetableTrip(pattern.pattern_id, pattern.route_id, startTime, 60);
        // Set trip_id to empty string to verify that it gets overwritten with auto-generated UUID.
        tripInput.trip_id = "";
        JdbcTableWriter createTripWriter = createTestTableWriter(Table.TRIPS);
        String createdTripOutput = createTripWriter.create(mapper.writeValueAsString(tripInput), true);
        TripDTO createdTrip = mapper.readValue(createdTripOutput, TripDTO.class);
        // Check that trip_id is not empty.
        assertNotEquals("", createdTrip.trip_id);
        // Check that trip_id is a UUID.
        LOG.info("New trip_id = {}", createdTrip.trip_id);
        UUID uuid = UUID.fromString(createdTrip.trip_id);
        assertNotNull(uuid);
        // Check that trip exists.
        assertThatSqlQueryYieldsRowCount(getColumnsForId(createdTrip.id, Table.TRIPS), 1);

        // Check the stop_time's initial shape_dist_traveled value and other linked fields.
        PreparedStatement statement = connection.prepareStatement(
            String.format(
                "select %s from %s.stop_times where stop_sequence=1 and trip_id='%s'",
                String.join(", ", STOP_TIMES_LINKED_FIELDS),
                testNamespace,
                createdTrip.trip_id
            )
        );
        LOG.info(statement.toString());
        ResultSet resultSet = statement.executeQuery();
        while (resultSet.next()) {
            // First stop_time shape_dist_traveled should be zero.
            // Other linked fields should be interpreted as zero too.
            for (int i = 1; i <= STOP_TIMES_LINKED_FIELDS.length; i++) {
                assertThat(resultSet.getInt(i), equalTo(0));
            }
        }

        // Update pattern_stop#shape_dist_traveled and check that the stop_time's shape_dist value is updated.
        final double updatedShapeDistTraveled = 45.5;
        PatternStopDTO pattern_stop = pattern.pattern_stops[1];
        pattern_stop.shape_dist_traveled = updatedShapeDistTraveled;
        // Assign an arbitrary value (the order of appearance in STOP_TIMES_LINKED_FIELDS) for the other linked fields.
        pattern_stop.timepoint = 2;
        pattern_stop.drop_off_type = 3;
        pattern_stop.pickup_type = 4;
        pattern_stop.continuous_pickup = 5;
        pattern_stop.continuous_drop_off = 6;
        JdbcTableWriter patternUpdater = createTestTableWriter(Table.PATTERNS);
        String updatedPatternOutput = patternUpdater.update(pattern.id, mapper.writeValueAsString(pattern), true);
        LOG.info("Updated pattern: {}", updatedPatternOutput);
        ResultSet resultSet2 = statement.executeQuery();
        while (resultSet2.next()) {
            // First stop_time shape_dist_traveled should be updated.
            assertThat(resultSet2.getDouble(1), equalTo(updatedShapeDistTraveled));

            // Other linked fields should be as set above.
            for (int i = 2; i <= STOP_TIMES_LINKED_FIELDS.length; i++) {
                assertThat(resultSet2.getInt(i), equalTo(i));
            }
        }
    }

    @Test
    public void shouldDeleteReferencingTripsAndStopTimesOnPatternDelete() throws IOException, SQLException, InvalidNamespaceException {
        String routeId = "9834914";
        int startTime = 6 * 60 * 60; // 6 AM
        PatternDTO pattern = createRouteAndSimplePattern(routeId, "9901900", "The Line");
        // make sure saved data matches expected data
        assertThat(pattern.route_id, equalTo(routeId));
        TripDTO tripInput = constructTimetableTrip(pattern.pattern_id, pattern.route_id, startTime, 60);
        JdbcTableWriter createTripWriter = createTestTableWriter(Table.TRIPS);
        String createdTripOutput = createTripWriter.create(mapper.writeValueAsString(tripInput), true);
        TripDTO createdTrip = mapper.readValue(createdTripOutput, TripDTO.class);
        assertThatSqlQueryYieldsRowCount(getColumnsForId(createdTrip.id, Table.TRIPS), 1);
        // Delete pattern record
        JdbcTableWriter deletePatternWriter = createTestTableWriter(Table.PATTERNS);
        int deleteOutput = deletePatternWriter.delete(pattern.id, true);
        LOG.info("deleted {} records from {}", deleteOutput, Table.PATTERNS.name);
        // Check that pattern record does not exist in DB
        assertThatSqlQueryYieldsZeroRows(getColumnsForId(pattern.id, Table.PATTERNS));
        // Check that trip records for pattern do not exist in DB
        assertThatSqlQueryYieldsZeroRows(
            String.format(
                "select * from %s.%s where pattern_id='%s'",
                testNamespace,
                Table.TRIPS.name,
                pattern.pattern_id
            ));
        // Check that stop_times records for trip do not exist in DB
        assertThatSqlQueryYieldsZeroRows(
            String.format(
                "select * from %s.%s where trip_id='%s'",
                testNamespace,
                Table.STOP_TIMES.name,
                createdTrip.trip_id
            ));
    }

    /**
     * Deleting a route should also delete related shapes because they are unique to this route.
     */
    @Test
    void shouldDeleteRouteShapes() throws IOException, SQLException, InvalidNamespaceException {
        String routeId = "8472017";
        String shapeId = "uniqueShapeId";

        createThenDeleteRoute(routeId, shapeId);

        // Check that shape records for pattern do not exist in DB
        assertThatSqlQueryYieldsZeroRows(
            String.format(
                "select * from %s where shape_id = '%s'",
                String.format("%s.%s", testNamespace, Table.SHAPES.name),
                shapeId
            ));
    }

    /**
     * Deleting a route should retain shapes that are shared by multiple patterns.
     */
    @Test
    void shouldRetainSharedShapes() throws IOException, SQLException, InvalidNamespaceException {
        String routeId = "8472017";
        String shapeId = "sharedShapeId";

        // Create a pattern which uses the same shape as the pattern that will be deleted. This is to prevent the shape
        // from being deleted.
        createSimplePattern("111222", "8802800", "The Line", shapeId);

        createThenDeleteRoute(routeId, shapeId);

        // Check that shape records persist in DB
        assertThatSqlQueryYieldsRowCount(
            String.format(
                "select * from %s where shape_id = '%s'",
                String.format("%s.%s", testNamespace, Table.SHAPES.name),
                shapeId
            ), 4); // Two shapes are created per pattern. Two patterns equals four shapes.
    }

    /**
     * Create a route with related pattern, trip and stop times. Confirm entities have been created successfully, then
     * delete the route to trigger cascade deleting of patterns, trips, stop times and shapes.
     *
     */
    private void createThenDeleteRoute(String routeId, String shapeId)
        throws InvalidNamespaceException, SQLException, IOException {

        int startTime = 6 * 60 * 60; // 6 AM

        RouteDTO createdRoute = createSimpleTestRoute(routeId, "RTA", "500", "Hollingsworth", 3);
        PatternDTO pattern = createSimplePattern(routeId, "9901900", "The Line", shapeId);
        // Make sure saved data matches expected data.
        assertThat(pattern.route_id, equalTo(routeId));
        TripDTO tripInput = constructFrequencyTrip(pattern.pattern_id, pattern.route_id, startTime);
        JdbcTableWriter createTripWriter = createTestTableWriter(Table.TRIPS);
        String createdTripOutput = createTripWriter.create(mapper.writeValueAsString(tripInput), true);
        TripDTO createdTrip = mapper.readValue(createdTripOutput, TripDTO.class);
        assertThatSqlQueryYieldsRowCount(getColumnsForId(createdTrip.id, Table.TRIPS), 1);
        // Delete route record
        JdbcTableWriter deleteRouteWriter = createTestTableWriter(Table.ROUTES);
        int deleteOutput = deleteRouteWriter.delete(createdRoute.id, true);
        LOG.info("deleted {} records from {}", deleteOutput, Table.ROUTES.name);
<<<<<<< HEAD
        // Check that pattern record does not exist in DB
        assertThatSqlQueryYieldsZeroRows(getColumnsForId(pattern.id, Table.PATTERNS));
=======

        confirmRemovalOfRouteRelatedData(pattern.id, pattern.pattern_id, createdTrip.trip_id);
    }

    /**
     * Confirm that items related to a route no longer exist after a cascade delete.
     */
    private void confirmRemovalOfRouteRelatedData(Integer id, String patternId, String tripId) throws SQLException {
        // Check that pattern record does not exist in DB
        assertThatSqlQueryYieldsZeroRows(getColumnsForId(id, Table.PATTERNS));

>>>>>>> ca419a81
        // Check that trip records for pattern do not exist in DB
        assertThatSqlQueryYieldsZeroRows(
            String.format(
                "select * from %s.%s where pattern_id='%s'",
                testNamespace,
                Table.TRIPS.name,
<<<<<<< HEAD
                pattern.pattern_id
            ));
=======
                patternId
            )
        );

>>>>>>> ca419a81
        // Check that stop_times records for trip do not exist in DB
        assertThatSqlQueryYieldsZeroRows(
            String.format(
                "select * from %s.%s where trip_id='%s'",
                testNamespace,
                Table.STOP_TIMES.name,
<<<<<<< HEAD
                createdTrip.trip_id
            ));
=======
                tripId
            )
        );

>>>>>>> ca419a81
        // Check that pattern_stops records for pattern do not exist in DB
        assertThatSqlQueryYieldsZeroRows(
            String.format(
                "select * from %s.%s where pattern_id='%s'",
                testNamespace,
                Table.PATTERN_STOP.name,
<<<<<<< HEAD
                pattern.pattern_id
            ));
        // Check that pattern_locations records for pattern do not exist in DB
        assertThatSqlQueryYieldsZeroRows(
            String.format(
                "select * from %s.%s where pattern_id='%s'",
                testNamespace,
                Table.PATTERN_LOCATION.name,
                pattern.pattern_id
            ));
        // Check that pattern_locations records for pattern do not exist in DB
        assertThatSqlQueryYieldsZeroRows(
            String.format(
                "select * from %s.%s where pattern_id='%s'",
                testNamespace,
                Table.PATTERN_LOCATION_GROUP.name,
                pattern.pattern_id
            ));
        // Check that shape records for pattern do not exist in DB
        assertThatSqlQueryYieldsZeroRows(
            String.format(
                "select * from %s s, %s p where s.shape_id = p.shape_id and p.pattern_id = '%s'",
                String.format("%s.%s", testNamespace, Table.SHAPES.name),
                String.format("%s.%s", testNamespace, Table.PATTERNS.name),
                pattern.pattern_id
            ));
=======
                patternId
            )
        );

>>>>>>> ca419a81
        // Check that frequency records for trip do not exist in DB
        assertThatSqlQueryYieldsZeroRows(
            String.format(
                "select * from %s.%s where trip_id='%s'",
                testNamespace,
                Table.FREQUENCIES.name,
                tripId
            )
        );
    }

    /**
     * Test that a frequency trip entry CANNOT be added for a timetable-based pattern. Expects an exception to be thrown.
     */
    @Test
    public void cannotCreateFrequencyForTimetablePattern() {
        Assertions.assertThrows(IllegalStateException.class, () -> {
            PatternDTO simplePattern = createRouteAndSimplePattern("900", "8", "The Loop");
            TripDTO tripInput = constructFrequencyTrip(simplePattern.pattern_id, simplePattern.route_id, 6 * 60 * 60);
            JdbcTableWriter createTripWriter = createTestTableWriter(Table.TRIPS);
            createTripWriter.create(mapper.writeValueAsString(tripInput), true);
        });
    }

    /**
     * When multiple patterns reference a single shape_id, the returned JSON from an update to any of these patterns
     * (whether the shape points were updated or not) should have a new shape_id because of the "copy on update" logic
     * that ensures the shared shape is not modified.
     */
    @Test
    public void shouldChangeShapeIdOnPatternUpdate() throws IOException, SQLException, InvalidNamespaceException {
        String patternId = "10";
        ShapePointDTO[] shapes = new ShapePointDTO[] {
            new ShapePointDTO(2, 0.0, sharedShapeId, firstStopLat, firstStopLon, 0),
            new ShapePointDTO(2, 150.0, sharedShapeId, lastStopLat, lastStopLon, 1)
        };
        PatternStopDTO[] patternStops = new PatternStopDTO[] {
            new PatternStopDTO(patternId, firstStopId, 0),
            new PatternStopDTO(patternId, lastStopId, 1)
        };
        PatternDTO simplePattern = createRouteAndPattern("1001", patternId, "The Line", sharedShapeId, shapes, patternStops, 0);
        assertThat(simplePattern.shape_id, equalTo(sharedShapeId));
        // Create pattern with shared shape. Note: typically we would encounter shared shapes on imported feeds (e.g.,
        // BART), but this should simulate the situation well enough.
        String secondPatternId = "11";
        patternStops[0].pattern_id = secondPatternId;
        patternStops[1].pattern_id = secondPatternId;
        PatternDTO patternWithSharedShape = createRouteAndPattern("1002", secondPatternId, "The Line 2", sharedShapeId, shapes, patternStops, 0);
        // Verify that shape_id is shared.
        assertThat(patternWithSharedShape.shape_id, equalTo(sharedShapeId));
        // Update any field on one of the patterns.
        JdbcTableWriter patternUpdater = createTestTableWriter(Table.PATTERNS);
        patternWithSharedShape.name = "The shape_id should update";
        String sharedPatternOutput = patternUpdater.update(patternWithSharedShape.id, mapper.writeValueAsString(patternWithSharedShape), true);
        // The output should contain a new backend-generated shape_id.
        PatternDTO updatedSharedPattern = mapper.readValue(sharedPatternOutput, PatternDTO.class);
        LOG.info("Updated pattern output: {}", sharedPatternOutput);
        String newShapeId = updatedSharedPattern.shape_id;
        assertThat(newShapeId, not(equalTo(sharedShapeId)));
        // Ensure that pattern record in database reflects updated shape ID.
        assertThatSqlQueryYieldsRowCount(String.format(
            "select * from %s.%s where shape_id='%s' and pattern_id='%s'",
            testNamespace,
            Table.PATTERNS.name,
            newShapeId,
            secondPatternId
        ), 1);
    }

    /**
     * Checks that creating a frequency trip functions properly. This also updates the pattern to include pattern stops,
     * which is a prerequisite for creating a frequency trip with stop times.
     */
    @Test
    public void canCreateUpdateAndDeleteFrequencyTripForFrequencyPattern() throws IOException, SQLException, InvalidNamespaceException {
        // Store Table and Class values for use in test.
        final Table tripsTable = Table.TRIPS;
        int startTime = 6 * 60 * 60;
        PatternDTO simplePattern = createRouteAndSimplePattern("1000", "9", "The Line");
        TripDTO tripInput = constructFrequencyTrip(simplePattern.pattern_id, simplePattern.route_id, startTime);
        JdbcTableWriter createTripWriter = createTestTableWriter(tripsTable);
        // Update pattern with pattern stops, set to use frequencies, and TODO shape points
        JdbcTableWriter patternUpdater = createTestTableWriter(Table.PATTERNS);
        simplePattern.use_frequency = 1;
        simplePattern.pattern_stops = new PatternStopDTO[] {
            new PatternStopDTO(simplePattern.pattern_id, firstStopId, 0),
            new PatternStopDTO(simplePattern.pattern_id, lastStopId, 1)
        };
        String updatedPatternOutput = patternUpdater.update(simplePattern.id, mapper.writeValueAsString(simplePattern), true);
        LOG.info("Updated pattern output: {}", updatedPatternOutput);
        // Create new trip for the pattern
        String createTripOutput = createTripWriter.create(mapper.writeValueAsString(tripInput), true);
        LOG.info(createTripOutput);
        TripDTO createdTrip = mapper.readValue(createTripOutput, TripDTO.class);
        // Update trip
        // TODO: Add update and delete tests for updating pattern stops, stop_times, and frequencies.
        String updatedTripId = "100A";
        createdTrip.trip_id = updatedTripId;
        JdbcTableWriter updateTripWriter = createTestTableWriter(tripsTable);
        String updateTripOutput = updateTripWriter.update(createdTrip.id, mapper.writeValueAsString(createdTrip), true);
        LOG.info(updateTripOutput);
        TripDTO updatedTrip = mapper.readValue(updateTripOutput, TripDTO.class);
        // Check that saved data matches expected data
        assertThat(updatedTrip.frequencies[0].start_time, equalTo(startTime));
        assertThat(updatedTrip.trip_id, equalTo(updatedTripId));
        // Delete trip record
        JdbcTableWriter deleteTripWriter = createTestTableWriter(tripsTable);
        int deleteOutput = deleteTripWriter.delete(createdTrip.id, true);
        LOG.info("deleted {} records from {}", deleteOutput, tripsTable.name);
        // Check that trip record does not exist in DB
        assertThatSqlQueryYieldsZeroRows(
            String.format(
                "select * from %s.%s where id=%d",
                testNamespace,
                tripsTable.name,
                updatedTrip.id
            ));
        // Check that stop_times records do not exist in DB
        assertThatSqlQueryYieldsZeroRows(
            String.format(
                "select * from %s.%s where trip_id='%s'",
                testNamespace,
                Table.STOP_TIMES.name,
                updatedTrip.trip_id
            ));
    }

    /**
     * Checks that {@link JdbcTableWriter#normalizeStopTimesForPattern(int, int)} can normalize stop times to a pattern's
     * default travel times.
     */
    @Test
    public void canNormalizePatternStopTimes() throws IOException, SQLException, InvalidNamespaceException {
        // Store Table and Class values for use in test.
        final Table tripsTable = Table.TRIPS;
        int initialTravelTime = 60; // one minute
        int startTime = 6 * 60 * 60; // 6AM
        String patternId = "123456";
        PatternStopDTO[] patternStops = new PatternStopDTO[] {
            new PatternStopDTO(patternId, firstStopId, 0),
            new PatternStopDTO(patternId, lastStopId, 1)
        };
        patternStops[1].default_travel_time = initialTravelTime;
        PatternDTO pattern = createRouteAndPattern(newUUID(),
            patternId,
            "Pattern A",
            null,
            new ShapePointDTO[] {},
            patternStops,
            0);
        // Create trip with travel times that match pattern stops.
        TripDTO tripInput = constructTimetableTrip(pattern.pattern_id, pattern.route_id, startTime, initialTravelTime);
        JdbcTableWriter createTripWriter = createTestTableWriter(tripsTable);
        String createTripOutput = createTripWriter.create(mapper.writeValueAsString(tripInput), true);
        LOG.info(createTripOutput);
        TripDTO createdTrip = mapper.readValue(createTripOutput, TripDTO.class);
        // Update pattern stop with new travel time.
        JdbcTableWriter patternUpdater = createTestTableWriter(Table.PATTERNS);
        int updatedTravelTime = 3600; // one hour
        pattern.pattern_stops[1].default_travel_time = updatedTravelTime;
        String updatedPatternOutput = patternUpdater.update(pattern.id, mapper.writeValueAsString(pattern), true);
        LOG.info("Updated pattern output: {}", updatedPatternOutput);
        // Normalize stop times.
        JdbcTableWriter updateTripWriter = createTestTableWriter(tripsTable);
        updateTripWriter.normalizeStopTimesForPattern(pattern.id, 0);
        // Read pattern stops from database and check that the arrivals/departures have been updated.
        JDBCTableReader<StopTime> stopTimesTable = new JDBCTableReader(Table.STOP_TIMES,
            testDataSource,
            testNamespace + ".",
            EntityPopulator.STOP_TIME);
        int index = 0;
        for (StopTime stopTime : stopTimesTable.getOrdered(createdTrip.trip_id)) {
            LOG.info("stop times i={} arrival={} departure={}", index, stopTime.arrival_time, stopTime.departure_time);
            assertThat(stopTime.arrival_time, equalTo(startTime + index * updatedTravelTime));
            index++;
        }
        // Ensure that updated stop times equals pattern stops length
        assertThat(index, equalTo(patternStops.length));
    }

    /**
     * This test makes sure that updated the service_id will properly update affected referenced entities properly.
     * This test case was initially developed to prove that https://github.com/conveyal/gtfs-lib/issues/203 is
     * happening.
     */
    @Test
    public void canUpdateServiceId() throws InvalidNamespaceException, IOException, SQLException {
        // change the service id
        JdbcTableWriter tableWriter = new JdbcTableWriter(Table.CALENDAR, testDataSource, testGtfsGLSnapshotNamespace);
        tableWriter.update(
            2,
            "{\"id\":2,\"service_id\":\"test\",\"description\":\"MoTuWeThFrSaSu\",\"monday\":1,\"tuesday\":1,\"wednesday\":1,\"thursday\":1,\"friday\":1,\"saturday\":1,\"sunday\":1,\"start_date\":\"20180526\",\"end_date\":\"20201231\"}",
            true
        );

        // assert that the amount of stop times equals the original amount of stop times in the feed
        assertThatSqlQueryYieldsRowCount(
            String.format(
                "select * from %s.%s",
                testGtfsGLSnapshotNamespace,
                Table.STOP_TIMES.name
            ),
            53
        );
    }

    /**
     * Various test cases for pattern reconciliation. These tests are applied to a single pattern
     * see {@link JDBCTableWriterTest#patternReconciliationSetUp()} in the order defined.
     */
    private static Stream<PatternArguments> createPatternTests() {
        String patternId = pattern.pattern_id;
        return Stream.of(
            // Add a new stop to the end.
            new PatternArguments(
                new PatternLocationDTO[] {
                    new PatternLocationDTO(patternId, locationOne.location_id, 0, 10, 10)
                },
                new PatternStopDTO[] {
                    new PatternStopDTO(patternId, stopOne.stop_id, 1, 10, 1),
                    new PatternStopDTO(patternId, stopTwo.stop_id, 2, 10, 1)
                },
                new PatternLocationGroupDTO[] {},
                ImmutableMap.of(
                    locationOne.location_id, PatternReconciliation.PatternType.LOCATION,
                    stopOne.stop_id, PatternReconciliation.PatternType.STOP,
                    stopTwo.stop_id, PatternReconciliation.PatternType.STOP
                ),
                10, 10, 10, 1
            ),
            // Delete stop from the middle.
            new PatternArguments(
                new PatternLocationDTO[] {
                    new PatternLocationDTO(patternId, locationOne.location_id, 0, 20, 20)
                },
                new PatternStopDTO[] {
                    new PatternStopDTO(patternId, stopTwo.stop_id, 1, 12, 1)
                },
                new PatternLocationGroupDTO[] {},
                ImmutableMap.of(
                    locationOne.location_id, PatternReconciliation.PatternType.LOCATION,
                    stopTwo.stop_id, PatternReconciliation.PatternType.STOP
                ),
                20, 20, 12, 1
            ),
            // Change the order of the location and stop.
            new PatternArguments(
                new PatternLocationDTO[] {
                    new PatternLocationDTO(patternId, locationOne.location_id, 1, 30, 30)
                },
                new PatternStopDTO[] {
                    new PatternStopDTO(patternId, stopTwo.stop_id, 0, 11, 1)
                },
                new PatternLocationGroupDTO[] {},
                ImmutableMap.of(
                    stopTwo.stop_id, PatternReconciliation.PatternType.STOP,
                    locationOne.location_id, PatternReconciliation.PatternType.LOCATION
                ),
                30, 30, 11, 1
            ),
            // Add a new location between the location and stop.
            new PatternArguments(
                new PatternLocationDTO[] {
                    new PatternLocationDTO(patternId, locationOne.location_id, 2, 40, 40),
                    new PatternLocationDTO(patternId, locationTwo.location_id, 1, 40, 40)
                },
                new PatternStopDTO[] {
                    new PatternStopDTO(patternId, stopTwo.stop_id, 0, 12, 5)
                },
                new PatternLocationGroupDTO[] {},
                ImmutableMap.of(
                    stopTwo.stop_id, PatternReconciliation.PatternType.STOP,
                    locationTwo.location_id, PatternReconciliation.PatternType.LOCATION,
                    locationOne.location_id, PatternReconciliation.PatternType.LOCATION
                ),
                40, 40, 12, 5
            ),
            // Add a new stop at the end.
            new PatternArguments(
                new PatternLocationDTO[] {
                    new PatternLocationDTO(patternId, locationOne.location_id, 2, 50, 50),
                    new PatternLocationDTO(patternId, locationTwo.location_id, 1, 50, 50)
                },
                new PatternStopDTO[] {
                    new PatternStopDTO(patternId, stopTwo.stop_id, 0, 14, 3),
                    new PatternStopDTO(patternId, stopOne.stop_id, 3, 14, 3)
                },
                new PatternLocationGroupDTO[] {},
                ImmutableMap.of(
                    stopTwo.stop_id, PatternReconciliation.PatternType.STOP,
                    locationTwo.location_id, PatternReconciliation.PatternType.LOCATION,
                    locationOne.location_id, PatternReconciliation.PatternType.LOCATION,
                    stopOne.stop_id, PatternReconciliation.PatternType.STOP
                ),
                50, 50, 14, 3
            ),
            // Delete the first location.
            new PatternArguments(
                new PatternLocationDTO[] {
                    new PatternLocationDTO(patternId, locationOne.location_id, 1, 60, 60)
                },
                new PatternStopDTO[] {
                    new PatternStopDTO(patternId, stopTwo.stop_id, 0, 23, 1),
                    new PatternStopDTO(patternId, stopOne.stop_id, 2, 23, 1)
                },
                new PatternLocationGroupDTO[] {},
                ImmutableMap.of(
                    stopTwo.stop_id, PatternReconciliation.PatternType.STOP,
                    locationOne.location_id, PatternReconciliation.PatternType.LOCATION,
                    stopOne.stop_id, PatternReconciliation.PatternType.STOP
                ),
                60, 60, 23, 1
            ),
            // Add a stop and location to the end.
            new PatternArguments(
                new PatternLocationDTO[] {
                    new PatternLocationDTO(patternId, locationOne.location_id, 1, 70, 70),
                    new PatternLocationDTO(patternId, locationThree.location_id, 3, 70, 70)
                },
                new PatternStopDTO[] {
                    new PatternStopDTO(patternId, stopTwo.stop_id, 0, 13, 6),
                    new PatternStopDTO(patternId, stopOne.stop_id, 2, 13, 6),
                    new PatternStopDTO(patternId, stopThree.stop_id, 4, 13, 6)
                },
                new PatternLocationGroupDTO[] {},
                ImmutableMap.of(
                    stopTwo.stop_id, PatternReconciliation.PatternType.STOP,
                    locationOne.location_id, PatternReconciliation.PatternType.LOCATION,
                    stopOne.stop_id, PatternReconciliation.PatternType.STOP,
                    locationThree.location_id, PatternReconciliation.PatternType.LOCATION,
                    stopThree.stop_id, PatternReconciliation.PatternType.STOP
                ),
                70, 70, 13, 6
            ),
            // Delete the last stop.
            new PatternArguments(
                new PatternLocationDTO[] {
                    new PatternLocationDTO(patternId, locationOne.location_id, 1, 70, 70),
                    new PatternLocationDTO(patternId, locationThree.location_id, 3, 70, 70)
                },
                new PatternStopDTO[] {
                    new PatternStopDTO(patternId, stopTwo.stop_id, 0, 13, 6),
                    new PatternStopDTO(patternId, stopOne.stop_id, 2, 13, 6)
                },
                new PatternLocationGroupDTO[] {},
                ImmutableMap.of(
                    stopTwo.stop_id, PatternReconciliation.PatternType.STOP,
                    locationOne.location_id, PatternReconciliation.PatternType.LOCATION,
                    stopOne.stop_id, PatternReconciliation.PatternType.STOP,
                    locationThree.location_id, PatternReconciliation.PatternType.LOCATION
                ),
                70, 70, 13, 6
            ),
            // Add a location group to the end.
            new PatternArguments(
                new PatternLocationDTO[] {
                    new PatternLocationDTO(patternId, locationOne.location_id, 1, 70, 70),
                    new PatternLocationDTO(patternId, locationThree.location_id, 3, 70, 70)
                },
                new PatternStopDTO[] {
                    new PatternStopDTO(patternId, stopTwo.stop_id, 0, 13, 6),
                    new PatternStopDTO(patternId, stopOne.stop_id, 2, 13, 6),
                },
                new PatternLocationGroupDTO[] {
                    new PatternLocationGroupDTO(patternId, locationGroupOne.location_group_id, 4, 70, 70)
                },
                ImmutableMap.of(
                    stopTwo.stop_id, PatternReconciliation.PatternType.STOP,
                    locationOne.location_id, PatternReconciliation.PatternType.LOCATION,
                    stopOne.stop_id, PatternReconciliation.PatternType.STOP,
                    locationThree.location_id, PatternReconciliation.PatternType.LOCATION,
                    locationGroupOne.location_group_id, PatternReconciliation.PatternType.LOCATION_GROUP
                ),
                70, 70, 13, 6
            ),
            // Delete stop from middle.
            new PatternArguments(
                new PatternLocationDTO[] {
                    new PatternLocationDTO(patternId, locationOne.location_id, 1, 70, 70),
                    new PatternLocationDTO(patternId, locationThree.location_id, 2, 70, 70)
                },
                new PatternStopDTO[] {
                    new PatternStopDTO(patternId, stopTwo.stop_id, 0, 13, 6)
                },
                new PatternLocationGroupDTO[] {
                    new PatternLocationGroupDTO(patternId, locationGroupOne.location_group_id, 3, 70, 70)
                },
                ImmutableMap.of(
                    stopTwo.stop_id, PatternReconciliation.PatternType.STOP,
                    locationOne.location_id, PatternReconciliation.PatternType.LOCATION,
                    locationThree.location_id, PatternReconciliation.PatternType.LOCATION,
                    locationGroupOne.location_group_id, PatternReconciliation.PatternType.LOCATION_GROUP
                ),
                70, 70, 13, 6
            ),
            // Add location group to middle.
            new PatternArguments(
                new PatternLocationDTO[] {
                    new PatternLocationDTO(patternId, locationOne.location_id, 1, 70, 70),
                    new PatternLocationDTO(patternId, locationThree.location_id, 3, 70, 70)
                },
                new PatternStopDTO[] {
                    new PatternStopDTO(patternId, stopTwo.stop_id, 0, 13, 6)
                },
                new PatternLocationGroupDTO[] {
                    new PatternLocationGroupDTO(patternId, locationGroupOne.location_group_id, 4, 70, 70),
                    new PatternLocationGroupDTO(patternId, locationGroupTwo.location_group_id, 2, 70, 70)
                },
                ImmutableMap.of(
                    stopTwo.stop_id, PatternReconciliation.PatternType.STOP,
                    locationOne.location_id, PatternReconciliation.PatternType.LOCATION,
                    locationGroupTwo.location_group_id, PatternReconciliation.PatternType.LOCATION_GROUP,
                    locationThree.location_id, PatternReconciliation.PatternType.LOCATION,
                    locationGroupOne.location_group_id, PatternReconciliation.PatternType.LOCATION_GROUP
                ),
                70, 70, 13, 6
            )
        );
    }

    /**
     * Test that the stop times for a pattern are correctly ordered after pattern updates and that the travel times are
     * correctly recalculated inline with this.
     */
    @ParameterizedTest
    @MethodSource("createPatternTests")
    public void canReconcilePatterns(PatternArguments patternArguments)
        throws IOException, SQLException, InvalidNamespaceException {

        int cumulativeTravelTime = 0;
        JdbcTableWriter patternUpdater = createTestTableWriter(Table.PATTERNS);
        pattern.pattern_locations = patternArguments.patternLocations;
        pattern.pattern_stops = patternArguments.patternStops;
        pattern.pattern_location_groups = patternArguments.patternLocationGroups;
        patternUpdater.update(pattern.id, mapper.writeValueAsString(pattern), true);

        int stopSequence = 0;
        for (Map.Entry<String, PatternReconciliation.PatternType> entry : patternArguments.referenceIdAndType.entrySet()) {
            boolean flex =
                entry.getValue() == PatternReconciliation.PatternType.LOCATION ||
                entry.getValue() == PatternReconciliation.PatternType.LOCATION_GROUP;
            verifyStopTime(
                createdTrip.trip_id,
                entry.getKey(),
                stopSequence,
                (cumulativeTravelTime += flex ? patternArguments.flexDefaultTravelTime : patternArguments.defaultTravelTime),
                (cumulativeTravelTime += flex ? patternArguments.flexDefaultZoneTime : patternArguments.defaultDwellTime),
                entry.getValue()
            );
            stopSequence++;
        }
    }

    /**
     * Verify that the correct values have been updated for a stop depending on the pattern type. If no results are
     * returned fail the check.
     */
    private void verifyStopTime(
        String tripId,
        String stopId,
        int stopSequence,
        int start,
        int end,
        PatternReconciliation.PatternType patternType
    ) throws SQLException {
        try (
            ResultSet stopTimesResultSet = connection.createStatement().executeQuery(
                String.format(
                    "select * from %s.%s where trip_id='%s' and stop_id='%s' and stop_sequence=%s",
                    testNamespace,
                    Table.STOP_TIMES.name,
                    tripId,
                    stopId,
                    stopSequence
                )
            )
        ) {
            if (!stopTimesResultSet.isBeforeFirst()) {
                throw new SQLException(
                    String.format(
                        "No stop time matching trip_id: %s, stop_id: %s and stop_sequence: %s.",
                        tripId,
                        stopId,
                        stopSequence
                    )
                );
            }
            while (stopTimesResultSet.next()) {
                if (patternType == PatternReconciliation.PatternType.STOP) {
                    assertResultValue(stopTimesResultSet, "arrival_time", equalTo(start));
                    assertResultValue(stopTimesResultSet, "departure_time", equalTo(end));
                } else {
                    assertResultValue(stopTimesResultSet, "start_pickup_dropoff_window", equalTo(start));
                    assertResultValue(stopTimesResultSet, "end_pickup_dropoff_window", equalTo(end));
                }
            }
        }
    }

    /**
     * Create a new random unique id.
     */
    private static String newUUID() {
        return UUID.randomUUID().toString();
    }

    /**
     * Constructs an SQL query for the specified ID and columns and returns the resulting result set.
     */
    private String getColumnsForId(int id, Table table, String... columns) {
        String sql = String.format(
            "select %s from %s.%s where id=%d",
            columns.length > 0 ? String.join(", ", columns) : "*",
            testNamespace,
            table.name,
            id
        );
        LOG.info(sql);
        return sql;
    }

    /**
     * Executes SQL query for the specified ID and columns and returns the resulting result set.
     */
    private ResultSet getResultSetForId(int id, Table table, String... columns) throws SQLException {
        String sql = getColumnsForId(id, table, columns);
        return connection.prepareStatement(sql).executeQuery();
    }

    /**
     * Asserts that a given value for the specified field in result set matches provided matcher.
     */
    private void assertResultValue(ResultSet resultSet, String field, Matcher matcher) throws SQLException {
        assertThat(resultSet.getObject(field), matcher);
    }

    private void assertThatSqlQueryYieldsRowCount(String sql, int expectedRowCount) throws SQLException {
        LOG.info(sql);
        int recordCount = 0;
        ResultSet rs = connection.prepareStatement(sql).executeQuery();
        while (rs.next()) recordCount++;
        assertThat("Records matching query should equal expected count.", recordCount, equalTo(expectedRowCount));
    }

    void assertThatSqlQueryYieldsZeroRows(String sql) throws SQLException {
        assertThatSqlQueryYieldsRowCount(sql, 0);
    }

    /**
     * Construct (without writing to the database) a trip with a frequency entry.
     */
    private TripDTO constructFrequencyTrip(String patternId, String routeId, int startTime) {
        TripDTO tripInput = new TripDTO();
        tripInput.pattern_id = patternId;
        tripInput.route_id = routeId;
        tripInput.service_id = simpleServiceId;
        tripInput.stop_times = new StopTimeDTO[] {
            new StopTimeDTO(firstStopId, 0, 0, 0),
            new StopTimeDTO(lastStopId, 60, 60, 1)
        };
        FrequencyDTO frequency = new FrequencyDTO();
        frequency.start_time = startTime;
        frequency.end_time = 9 * 60 * 60;
        frequency.headway_secs = 15 * 60;
        tripInput.frequencies = new FrequencyDTO[] {frequency};
        return tripInput;
    }

    /**
     * Construct (without writing to the database) a timetable trip using fixed first and last stop ids.
     */
    private TripDTO constructTimetableTrip(String patternId, String routeId, int startTime, int travelTime) {
        return constructTimetableTrip(patternId, routeId, firstStopId, lastStopId, startTime, travelTime);
    }

    /**
     * Construct (without writing to the database) a timetable trip.
     */
    private TripDTO constructTimetableTrip(
        String patternId,
        String routeId,
        String firstStopId,
        String lastStopId,
        int startTime,
        int travelTime
    ) {
        StopTimeDTO[] stopTimes = new StopTimeDTO[] {
            new StopTimeDTO(firstStopId, startTime, startTime, 0),
            new StopTimeDTO(lastStopId, startTime + travelTime, startTime + travelTime, 1)
        };
        return constructTimetableTrip(patternId, routeId, stopTimes);
    }

    /**
     * Construct (without writing to the database) a timetable trip.
     */
    private static TripDTO constructTimetableTrip(
        String patternId,
        String routeId,
        StopTimeDTO[] stopTimes
    ) {
        TripDTO tripInput = new TripDTO();
        tripInput.pattern_id = patternId;
        tripInput.route_id = routeId;
        tripInput.service_id = simpleServiceId;
        tripInput.stop_times = stopTimes;
        tripInput.frequencies = new FrequencyDTO[] {};
        return tripInput;
    }

    /**
     * Creates a pattern by first creating a route and then a pattern for that route.
     */
    private static PatternDTO createSimplePattern(String routeId, String patternId, String name)
        throws InvalidNamespaceException, SQLException, IOException {
        // Create new pattern for route
        PatternDTO input = new PatternDTO();
        input.pattern_id = patternId;
        input.route_id = routeId;
        input.name = name;
        input.use_frequency = 1;
        input.shape_id = sharedShapeId;
        input.shapes = new ShapePointDTO[]{
            new ShapePointDTO(2, 0.0, sharedShapeId, firstStopLat, firstStopLon, 0),
            new ShapePointDTO(2, 150.0, sharedShapeId, lastStopLat, lastStopLon, 1)
        };
        input.pattern_stops = new PatternStopDTO[]{
            new PatternStopDTO(patternId, firstStopId, 0),
            new PatternStopDTO(patternId, lastStopId, 1)
        };
        input.pattern_locations = new PatternLocationDTO[]{
            new PatternLocationDTO(patternId, locationOne.location_id, 2),
            new PatternLocationDTO(patternId, locationTwo.location_id, 3)
        };
        input.pattern_location_groups = new PatternLocationGroupDTO[]{
            new PatternLocationGroupDTO(patternId, locationGroupOne.location_group_id, 4),
            new PatternLocationGroupDTO(patternId, locationGroupTwo.location_group_id, 5)
        };
        // Write the pattern to the database
        JdbcTableWriter createPatternWriter = createTestTableWriter(Table.PATTERNS);
        String output = createPatternWriter.create(mapper.writeValueAsString(input), true);
        LOG.info("create {} output:", Table.PATTERNS.name);
        LOG.info(output);
        // Parse output
        return mapper.readValue(output, PatternDTO.class);
    }

    /**
     * Creates a pattern by first creating a route and then a pattern for that route.
     */
    private static PatternDTO createRouteAndPattern(
        String routeId,
        String patternId,
        String name,
        String shapeId,
        ShapePointDTO[] shapes,
        PatternStopDTO[] patternStops,
        int useFrequency
    ) throws InvalidNamespaceException, SQLException, IOException {
        // Create new route
        createSimpleTestRoute(routeId, "RTA", "500", "Hollingsworth", 3);
        // Create new pattern for route
        PatternDTO input = new PatternDTO();
        input.pattern_id = patternId;
        input.route_id = routeId;
        input.name = name;
        input.use_frequency = useFrequency;
        input.shape_id = shapeId;
        input.shapes = shapes;
        input.pattern_stops = patternStops;
        // Write the pattern to the database
        JdbcTableWriter createPatternWriter = createTestTableWriter(Table.PATTERNS);
        String output = createPatternWriter.create(mapper.writeValueAsString(input), true);
        LOG.info("create {} output:", Table.PATTERNS.name);
        LOG.info(output);
        // Parse output
        return mapper.readValue(output, PatternDTO.class);
    }

    /**
     * Creates a pattern by first creating a route and then a pattern for that route.
     */
<<<<<<< HEAD
    private static PatternDTO createRouteAndPattern(
        String routeId,
        String patternId,
        String name,
        String shapeId,
        ShapePointDTO[] shapes,
        PatternLocationDTO[] patternLocations,
        PatternStopDTO[] patternStops,
        int useFrequency
    ) throws InvalidNamespaceException, SQLException, IOException {
        // Create new route
        createSimpleTestRoute(routeId, "RTA", "500", "Hollingsworth", 3);
=======
    private static PatternDTO createSimplePattern(String routeId, String patternId, String name, String shapeId)
        throws InvalidNamespaceException, SQLException, IOException {
>>>>>>> ca419a81
        // Create new pattern for route
        PatternDTO input = new PatternDTO();
        input.pattern_id = patternId;
        input.route_id = routeId;
        input.name = name;
<<<<<<< HEAD
        input.use_frequency = useFrequency;
        input.shape_id = shapeId;
        input.shapes = shapes;
        input.pattern_stops = patternStops;
        input.pattern_locations = patternLocations;
=======
        input.use_frequency = 1;
        input.shape_id = shapeId;
        input.shapes = new ShapePointDTO[]{
            new ShapePointDTO(2, 0.0, shapeId, firstStopLat, firstStopLon, 0),
            new ShapePointDTO(2, 150.0, shapeId, lastStopLat, lastStopLon, 1)
        };
        input.pattern_stops = new PatternStopDTO[]{
            new PatternStopDTO(patternId, firstStopId, 0),
            new PatternStopDTO(patternId, lastStopId, 1)
        };
>>>>>>> ca419a81
        // Write the pattern to the database
        JdbcTableWriter createPatternWriter = createTestTableWriter(Table.PATTERNS);
        String output = createPatternWriter.create(mapper.writeValueAsString(input), true);
        LOG.info("create {} output:", Table.PATTERNS.name);
        LOG.info(output);
        // Parse output
        return mapper.readValue(output, PatternDTO.class);
    }

    /**
     * Creates a pattern by first creating a route and then a pattern for that route.
     */
    private static PatternDTO createRouteAndSimplePattern(String routeId, String patternId, String name) throws InvalidNamespaceException, SQLException, IOException {
        return createRouteAndPattern(routeId, patternId, name, null, new ShapePointDTO[] {}, new PatternStopDTO[] {}, 0);
    }

    /**
     * Create and store a simple stop entity.
     */
    private static StopDTO createSimpleStop(String stopId, String stopName, double latitude, double longitude) throws InvalidNamespaceException, IOException, SQLException {
        JdbcTableWriter createStopWriter = new JdbcTableWriter(Table.STOPS, testDataSource, testNamespace);
        StopDTO input = new StopDTO();
        input.stop_id = stopId;
        input.stop_name = stopName;
        input.stop_lat = latitude;
        input.stop_lon = longitude;
        String output = createStopWriter.create(mapper.writeValueAsString(input), true);
        LOG.info("create {} output:", Table.STOPS.name);
        LOG.info(output);
        return mapper.readValue(output, StopDTO.class);
    }

    /**
     * Create and store a simple route for testing.
     */
    private static RouteDTO createSimpleTestRoute(String routeId, String agencyId, String shortName, String longName, int routeType) throws InvalidNamespaceException, IOException, SQLException {
        RouteDTO input = new RouteDTO();
        input.route_id = routeId;
        input.agency_id = agencyId;
        // Empty value should be permitted for transfers and transfer_duration
        input.route_short_name = shortName;
        input.route_long_name = longName;
        input.route_type = routeType;
        // convert object to json and save it
        JdbcTableWriter createTableWriter = createTestTableWriter(Table.ROUTES);
        String output = createTableWriter.create(mapper.writeValueAsString(input), true);
        LOG.info("create {} output:", Table.ROUTES.name);
        LOG.info(output);
        // parse output
        return mapper.readValue(output, RouteDTO.class);
    }

    /**
     * Create and store a simple booking rule for testing.
     */
    private static BookingRuleDTO createSimpleTestBookingRule(String bookingRuleId)
        throws InvalidNamespaceException, IOException, SQLException {

        BookingRuleDTO bookingRule = new BookingRuleDTO();
        bookingRule.booking_rule_id = bookingRuleId;
        bookingRule.booking_type = 1;
        bookingRule.prior_notice_duration_min = 60;
        bookingRule.prior_notice_duration_max = 120;
        // convert object to json and save it
        JdbcTableWriter createTableWriter = createTestTableWriter(Table.BOOKING_RULES);
        String output = createTableWriter.create(mapper.writeValueAsString(bookingRule), true);
        LOG.info("create {} output:", Table.BOOKING_RULES.name);
        LOG.info(output);
        // parse output
        return mapper.readValue(output, BookingRuleDTO.class);
    }

    /**
     * Create and store a simple location group for testing.
     */
    private static LocationGroupDTO createSimpleTestLocationGroup(String locationGroupId)
        throws InvalidNamespaceException, IOException, SQLException {

        LocationGroupDTO locationGroup = new LocationGroupDTO();
        locationGroup.location_group_id = locationGroupId;
        locationGroup.location_id = "1";
        locationGroup.location_group_name = "This is the location group name";
        // convert object to json and save it
        JdbcTableWriter createTableWriter = createTestTableWriter(Table.LOCATION_GROUPS);
        String output = createTableWriter.create(mapper.writeValueAsString(locationGroup), true);
        LOG.info("create {} output:", Table.LOCATION_GROUPS.name);
        LOG.info(output);
        // parse output
        return mapper.readValue(output, LocationGroupDTO.class);
    }

    private static LocationDTO createSimpleTestLocation(String locationId)
        throws InvalidNamespaceException, IOException, SQLException {

        return createSimpleTestLocation(locationId, 4, true);
    }

    /**
     * Create and store a simple location meta data for testing.
     */
    private static LocationDTO createSimpleTestLocation(String locationId, int numberOfShapes, boolean firstAndLastMatch)
        throws InvalidNamespaceException, IOException, SQLException {

        LocationDTO location = new LocationDTO();
        location.location_id = locationId;
        location.geometry_type = "polygon";
        location.stop_name = "Templeboy to Ballisodare";
        location.stop_desc = "Templeboy to Ballisodare Door-to-door pickup area";
        location.zone_id = "1";
        location.stop_url = new URL("https://www.Teststopsite.com");
        location.location_shapes = getLocationShapes(locationId, numberOfShapes, firstAndLastMatch);

        // convert object to json and save it
        JdbcTableWriter createTableWriter = createTestTableWriter(Table.LOCATIONS);
        String output = createTableWriter.create(mapper.writeValueAsString(location), true);
        LOG.info("create {} output:", Table.LOCATIONS.name);
        LOG.info(output);
        // parse output
        return mapper.readValue(output, LocationDTO.class);
    }

    private static LocationShapeDTO[] getLocationShapes(String locationId, int numberOfShapes, boolean firstAndLastMatch) {
        LocationShapeDTO[] locationShapes = new LocationShapeDTO[numberOfShapes];
        for (int i = 0; i < numberOfShapes; i++) {
            if (i == numberOfShapes - 1 && !firstAndLastMatch) {
                locationShapes[i] = createLocationShape(locationId, i, 89.243334, -10.74333);
            } else {
                locationShapes[i] = createLocationShape(locationId, i, 45.1111111, -80.432222);
            }
        }
        return locationShapes;
    }

    private static LocationShapeDTO createLocationShape(String locationId, int id, Double lat, Double lon) {
        LocationShapeDTO locationShape = new LocationShapeDTO();
        locationShape.id = id;
        locationShape.location_id = locationId;
        locationShape.geometry_id = "1";
        locationShape.geometry_pt_lat = lat;
        locationShape.geometry_pt_lon = lon;
        return locationShape;
    }

    private static PatternLocationDTO createSimpleTestPatternLocation(String locationId)
        throws InvalidNamespaceException, IOException, SQLException {

        PatternLocationDTO patternLocation = new PatternLocationDTO();
        patternLocation.pattern_id = "1";
        patternLocation.stop_sequence = 1;
        patternLocation.location_id = locationId;
        patternLocation.drop_off_type = 1;
        patternLocation.pickup_type = 1;
        patternLocation.timepoint = 1;
        patternLocation.continuous_pickup = 1;
        patternLocation.continuous_drop_off = 1;
        patternLocation.pickup_booking_rule_id = "bookid_1";
        patternLocation.drop_off_booking_rule_id = "bookid_2";
        patternLocation.flex_default_travel_time = 0;
        patternLocation.flex_default_zone_time = 0;
        patternLocation.mean_duration_factor = 1;
        patternLocation.mean_duration_offset = 1;
        patternLocation.safe_duration_factor = 1;
        patternLocation.safe_duration_offset = 1;

        // convert object to json and save it
        JdbcTableWriter createTableWriter = createTestTableWriter(Table.PATTERN_LOCATION);
        String output = createTableWriter.create(mapper.writeValueAsString(patternLocation), true);
        LOG.info("create {} output:", Table.PATTERN_LOCATION.name);
        LOG.info(output);
        // parse output
        return mapper.readValue(output, PatternLocationDTO.class);

    }

    /**
     * Create and store a simple location shape for testing.
     */
    private static LocationShapeDTO createSimpleTestLocationShape(String shapeId)
        throws InvalidNamespaceException, IOException, SQLException {

        LocationShapeDTO locationShape = new LocationShapeDTO();
        locationShape.location_id = "awes2";
        locationShape.geometry_id = shapeId;
        locationShape.geometry_pt_lat = 45.1111111;
        locationShape.geometry_pt_lon = -80.432222;

        // convert object to json and save it
        JdbcTableWriter createTableWriter = createTestTableWriter(Table.LOCATION_SHAPES);
        String output = createTableWriter.create(mapper.writeValueAsString(locationShape), true);
        LOG.info("create {} output:", Table.LOCATION_SHAPES.name);
        LOG.info(output);
        // parse output
        return mapper.readValue(output, LocationShapeDTO.class);
    }

    /**
     * Create and store a simple stop time for testing.
     */
    private static StopTimeDTO createSimpleTestStopTime(String stopTimeId)
        throws InvalidNamespaceException, IOException, SQLException {

        StopTimeDTO stopTime = new StopTimeDTO();
        stopTime.stop_id = stopTimeId;
        stopTime.stop_sequence = 1;
        stopTime.pickup_booking_rule_id = "1";
        stopTime.drop_off_booking_rule_id = "2";
        stopTime.start_pickup_dropoff_window = 0;
        stopTime.end_pickup_dropoff_window = 0;
        stopTime.mean_duration_factor = 0;
        stopTime.mean_duration_offset = 0;
        stopTime.safe_duration_factor = 0;
        stopTime.safe_duration_offset = 0;
        // convert object to json and save it
        JdbcTableWriter createTableWriter = createTestTableWriter(Table.STOP_TIMES);
        String output = createTableWriter.create(mapper.writeValueAsString(stopTime), true);
        LOG.info("create {} output:", Table.STOP_TIMES.name);
        LOG.info(output);
        // parse output
        return mapper.readValue(output, StopTimeDTO.class);
    }

    /**
     * Create and store a simple calendar that runs on each weekday.
     */
    private static CalendarDTO createWeekdayCalendar(String serviceId, String startDate, String endDate) throws IOException, SQLException, InvalidNamespaceException {
        JdbcTableWriter createCalendarWriter = new JdbcTableWriter(Table.CALENDAR, testDataSource, testNamespace);
        CalendarDTO calendarInput = new CalendarDTO();
        calendarInput.service_id = serviceId;
        calendarInput.monday = 1;
        calendarInput.tuesday = 1;
        calendarInput.wednesday = 1;
        calendarInput.thursday = 1;
        calendarInput.friday = 1;
        calendarInput.saturday = 0;
        calendarInput.sunday = 0;
        calendarInput.start_date = startDate;
        calendarInput.end_date = endDate;
        String output = createCalendarWriter.create(mapper.writeValueAsString(calendarInput), true);
        LOG.info("create {} output:", Table.CALENDAR.name);
        LOG.info(output);
        return mapper.readValue(output, CalendarDTO.class);
    }

    private static class PatternArguments {
        PatternLocationDTO[] patternLocations;
        PatternStopDTO[] patternStops;
        PatternLocationGroupDTO[] patternLocationGroups;
        // pattern stop/location id and pattern type. Items must be added in sequence order.
        ImmutableMap<String, PatternReconciliation.PatternType> referenceIdAndType;
        int flexDefaultTravelTime;
        int flexDefaultZoneTime;
        int defaultTravelTime;
        int defaultDwellTime;

        public PatternArguments(
            PatternLocationDTO[] patternLocations,
            PatternStopDTO[] patternStops,
            PatternLocationGroupDTO[] patternLocationGroups,
            ImmutableMap<String, PatternReconciliation.PatternType> referenceIdAndType,
            int flexDefaultTravelTime,
            int flexDefaultZoneTime,
            int defaultTravelTime,
            int defaultDwellTime
        ) {
            this.patternLocations = patternLocations;
            this.patternStops = patternStops;
            this.patternLocationGroups = patternLocationGroups;
            this.referenceIdAndType = referenceIdAndType;
            this.flexDefaultTravelTime = flexDefaultTravelTime;
            this.flexDefaultZoneTime = flexDefaultZoneTime;
            this.defaultTravelTime = defaultTravelTime;
            this.defaultDwellTime = defaultDwellTime;
        }
    }
}<|MERGE_RESOLUTION|>--- conflicted
+++ resolved
@@ -990,10 +990,6 @@
         JdbcTableWriter deleteRouteWriter = createTestTableWriter(Table.ROUTES);
         int deleteOutput = deleteRouteWriter.delete(createdRoute.id, true);
         LOG.info("deleted {} records from {}", deleteOutput, Table.ROUTES.name);
-<<<<<<< HEAD
-        // Check that pattern record does not exist in DB
-        assertThatSqlQueryYieldsZeroRows(getColumnsForId(pattern.id, Table.PATTERNS));
-=======
 
         confirmRemovalOfRouteRelatedData(pattern.id, pattern.pattern_id, createdTrip.trip_id);
     }
@@ -1005,76 +1001,36 @@
         // Check that pattern record does not exist in DB
         assertThatSqlQueryYieldsZeroRows(getColumnsForId(id, Table.PATTERNS));
 
->>>>>>> ca419a81
         // Check that trip records for pattern do not exist in DB
         assertThatSqlQueryYieldsZeroRows(
             String.format(
                 "select * from %s.%s where pattern_id='%s'",
                 testNamespace,
                 Table.TRIPS.name,
-<<<<<<< HEAD
-                pattern.pattern_id
-            ));
-=======
                 patternId
             )
         );
 
->>>>>>> ca419a81
         // Check that stop_times records for trip do not exist in DB
         assertThatSqlQueryYieldsZeroRows(
             String.format(
                 "select * from %s.%s where trip_id='%s'",
                 testNamespace,
                 Table.STOP_TIMES.name,
-<<<<<<< HEAD
-                createdTrip.trip_id
-            ));
-=======
                 tripId
             )
         );
 
->>>>>>> ca419a81
         // Check that pattern_stops records for pattern do not exist in DB
         assertThatSqlQueryYieldsZeroRows(
             String.format(
                 "select * from %s.%s where pattern_id='%s'",
                 testNamespace,
                 Table.PATTERN_STOP.name,
-<<<<<<< HEAD
-                pattern.pattern_id
-            ));
-        // Check that pattern_locations records for pattern do not exist in DB
-        assertThatSqlQueryYieldsZeroRows(
-            String.format(
-                "select * from %s.%s where pattern_id='%s'",
-                testNamespace,
-                Table.PATTERN_LOCATION.name,
-                pattern.pattern_id
-            ));
-        // Check that pattern_locations records for pattern do not exist in DB
-        assertThatSqlQueryYieldsZeroRows(
-            String.format(
-                "select * from %s.%s where pattern_id='%s'",
-                testNamespace,
-                Table.PATTERN_LOCATION_GROUP.name,
-                pattern.pattern_id
-            ));
-        // Check that shape records for pattern do not exist in DB
-        assertThatSqlQueryYieldsZeroRows(
-            String.format(
-                "select * from %s s, %s p where s.shape_id = p.shape_id and p.pattern_id = '%s'",
-                String.format("%s.%s", testNamespace, Table.SHAPES.name),
-                String.format("%s.%s", testNamespace, Table.PATTERNS.name),
-                pattern.pattern_id
-            ));
-=======
                 patternId
             )
         );
 
->>>>>>> ca419a81
         // Check that frequency records for trip do not exist in DB
         assertThatSqlQueryYieldsZeroRows(
             String.format(
@@ -1688,7 +1644,7 @@
     /**
      * Creates a pattern by first creating a route and then a pattern for that route.
      */
-    private static PatternDTO createSimplePattern(String routeId, String patternId, String name)
+    private static PatternDTO createSimplePattern(String routeId, String patternId, String name, String shapeId)
         throws InvalidNamespaceException, SQLException, IOException {
         // Create new pattern for route
         PatternDTO input = new PatternDTO();
@@ -1696,10 +1652,10 @@
         input.route_id = routeId;
         input.name = name;
         input.use_frequency = 1;
-        input.shape_id = sharedShapeId;
+        input.shape_id = shapeId;
         input.shapes = new ShapePointDTO[]{
-            new ShapePointDTO(2, 0.0, sharedShapeId, firstStopLat, firstStopLon, 0),
-            new ShapePointDTO(2, 150.0, sharedShapeId, lastStopLat, lastStopLon, 1)
+            new ShapePointDTO(2, 0.0, shapeId, firstStopLat, firstStopLon, 0),
+            new ShapePointDTO(2, 150.0, shapeId, lastStopLat, lastStopLon, 1)
         };
         input.pattern_stops = new PatternStopDTO[]{
             new PatternStopDTO(patternId, firstStopId, 0),
@@ -1757,7 +1713,6 @@
     /**
      * Creates a pattern by first creating a route and then a pattern for that route.
      */
-<<<<<<< HEAD
     private static PatternDTO createRouteAndPattern(
         String routeId,
         String patternId,
@@ -1770,33 +1725,16 @@
     ) throws InvalidNamespaceException, SQLException, IOException {
         // Create new route
         createSimpleTestRoute(routeId, "RTA", "500", "Hollingsworth", 3);
-=======
-    private static PatternDTO createSimplePattern(String routeId, String patternId, String name, String shapeId)
-        throws InvalidNamespaceException, SQLException, IOException {
->>>>>>> ca419a81
         // Create new pattern for route
         PatternDTO input = new PatternDTO();
         input.pattern_id = patternId;
         input.route_id = routeId;
         input.name = name;
-<<<<<<< HEAD
         input.use_frequency = useFrequency;
         input.shape_id = shapeId;
         input.shapes = shapes;
         input.pattern_stops = patternStops;
         input.pattern_locations = patternLocations;
-=======
-        input.use_frequency = 1;
-        input.shape_id = shapeId;
-        input.shapes = new ShapePointDTO[]{
-            new ShapePointDTO(2, 0.0, shapeId, firstStopLat, firstStopLon, 0),
-            new ShapePointDTO(2, 150.0, shapeId, lastStopLat, lastStopLon, 1)
-        };
-        input.pattern_stops = new PatternStopDTO[]{
-            new PatternStopDTO(patternId, firstStopId, 0),
-            new PatternStopDTO(patternId, lastStopId, 1)
-        };
->>>>>>> ca419a81
         // Write the pattern to the database
         JdbcTableWriter createPatternWriter = createTestTableWriter(Table.PATTERNS);
         String output = createPatternWriter.create(mapper.writeValueAsString(input), true);
