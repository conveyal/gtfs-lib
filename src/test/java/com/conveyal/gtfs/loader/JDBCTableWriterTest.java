--- conflicted
+++ resolved
@@ -2034,7 +2034,6 @@
         return mapper.readValue(output, CalendarDTO.class);
     }
 
-<<<<<<< HEAD
     private static class PatternArguments {
         PatternLocationDTO[] patternLocations;
         PatternStopDTO[] patternStops;
@@ -2065,11 +2064,16 @@
             this.defaultTravelTime = defaultTravelTime;
             this.defaultDwellTime = defaultDwellTime;
         }
-=======
+    }
+
     /**
      * Create and store a simple calendar date that modifies service on one day.
      */
-    private static CalendarDateDTO createAndStoreCalendarDate(String serviceId, String date, int exceptionType) throws IOException, SQLException, InvalidNamespaceException {
+    private static CalendarDateDTO createAndStoreCalendarDate(
+        String serviceId,
+        String date,
+        int exceptionType
+    ) throws IOException, SQLException, InvalidNamespaceException {
         JdbcTableWriter createCalendarDateWriter = new JdbcTableWriter(Table.CALENDAR_DATES, testDataSource, testNamespace);
 
         CalendarDateDTO calendarDate = createCalendarDate(serviceId, date, exceptionType);
@@ -2090,6 +2094,5 @@
         calenderDate.service_id = serviceId;
         calenderDate.exception_type = exceptionType;
         return calenderDate;
->>>>>>> f2ceb590
     }
 }