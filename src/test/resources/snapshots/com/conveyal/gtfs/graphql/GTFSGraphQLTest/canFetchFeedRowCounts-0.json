{
  "data" : {
    "feed" : {
      "feed_version" : "1.0",
      "row_counts" : {
        "agency" : 1,
        "calendar" : 1,
<<<<<<< HEAD
        "calendar_dates" : 1,
        "errors" : 56,
=======
        "errors" : 6,
>>>>>>> 9bc752d3
        "routes" : 1,
        "stop_times" : 6,
        "stops" : 5,
        "trips" : 3
      },
      "snapshot_of" : null
    }
  }
}<|MERGE_RESOLUTION|>--- conflicted
+++ resolved
@@ -5,12 +5,8 @@
       "row_counts" : {
         "agency" : 1,
         "calendar" : 1,
-<<<<<<< HEAD
         "calendar_dates" : 1,
         "errors" : 56,
-=======
-        "errors" : 6,
->>>>>>> 9bc752d3
         "routes" : 1,
         "stop_times" : 6,
         "stops" : 5,
