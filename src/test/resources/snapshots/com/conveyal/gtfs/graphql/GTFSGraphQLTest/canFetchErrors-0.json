{
  "data" : {
    "feed" : {
      "error_counts" : [ {
        "count" : 1,
        "message" : "No service_ids were active on a date within the range of dates with defined service.",
        "priority" : "MEDIUM",
        "type" : "DATE_NO_SERVICE"
      }, {
        "count" : 1,
        "message" : "All travel times in the feed are rounded to the minute, which may cause unexpected results in routing applications where travel times are zero.",
        "priority" : "LOW",
        "type" : "FEED_TRAVEL_TIMES_ROUNDED"
      }, {
        "count" : 5,
        "message" : "It is forbidden to define an arrival time when either start pickup drop off window or end pickup drop off window are defined.",
        "priority" : "HIGH",
        "type" : "FLEX_FORBIDDEN_ARRIVAL_TIME"
      }, {
        "count" : 5,
        "message" : "It is forbidden to define a departure time when either start pickup drop off window or end pickup drop off window are defined.",
        "priority" : "HIGH",
        "type" : "FLEX_FORBIDDEN_DEPARTURE_TIME"
      }, {
        "count" : 1,
        "message" : "It is forbidden to define a drop off type of 0 (Regularly scheduled pickup) when a stop id refers to a stop area or location.",
        "priority" : "HIGH",
        "type" : "FLEX_FORBIDDEN_DROP_OFF_TYPE"
      }, {
        "count" : 5,
        "message" : "It is forbidden to define a end pickup drop off window when either an arrive time or departure time are defined.",
        "priority" : "HIGH",
        "type" : "FLEX_FORBIDDEN_END_PICKUP_DROP_OFF_WINDOW"
      }, {
        "count" : 4,
        "message" : "It is forbidden to define a mean duration factor when a stop id does not refer to a stop area or location.",
        "priority" : "HIGH",
        "type" : "FLEX_FORBIDDEN_MEAN_DURATION_FACTOR"
      }, {
        "count" : 4,
        "message" : "It is forbidden to define a mean duration offset when a stop id does not refer to a stop area or location.",
        "priority" : "HIGH",
        "type" : "FLEX_FORBIDDEN_MEAN_DURATION_OFFSET"
      }, {
        "count" : 1,
        "message" : "It is forbidden to define a pickup type of 0 (Regularly scheduled pickup) when a stop id refers to a stop area or location.",
        "priority" : "HIGH",
        "type" : "FLEX_FORBIDDEN_PICKUP_TYPE"
      }, {
        "count" : 1,
        "message" : "It is forbidden to define a prior notice last day for booking type 2 (Up to prior day(s) booking).",
        "priority" : "HIGH",
        "type" : "FLEX_FORBIDDEN_PRIOR_NOTICE_LAST_DAY"
      }, {
        "count" : 1,
        "message" : "It is forbidden to define a prior notice service id if prior notice start day is not defined.",
        "priority" : "HIGH",
        "type" : "FLEX_FORBIDDEN_PRIOR_NOTICE_SERVICE_ID"
      }, {
        "count" : 1,
        "message" : "It is forbidden to define a prior notice start day for booking type 1 (Up to same-day booking with advance notice) and if prior notice duration max is defined.",
        "priority" : "HIGH",
        "type" : "FLEX_FORBIDDEN_PRIOR_NOTICE_START_DAY"
      }, {
        "count" : 4,
        "message" : "It is forbidden to define a safe duration factor when a stop id does not refer to a stop area or location.",
        "priority" : "HIGH",
        "type" : "FLEX_FORBIDDEN_SAFE_DURATION_FACTOR"
      }, {
        "count" : 4,
        "message" : "It is forbidden to define a safe duration offset when a stop id does not refer to a stop area or location.",
        "priority" : "HIGH",
        "type" : "FLEX_FORBIDDEN_SAFE_DURATION_OFFSET"
      }, {
        "count" : 5,
        "message" : "It is forbidden to define a start pickup drop off window when either an arrive time or departure time are defined.",
        "priority" : "HIGH",
        "type" : "FLEX_FORBIDDEN_START_PICKUP_DROP_OFF_WINDOW"
      }, {
        "count" : 4,
        "message" : "Unable to parse the locations.geojson file. Make sure the file conforms to the GeoJson standard and supported geometry types are used.",
        "priority" : "HIGH",
        "type" : "GEO_JSON_PARSING"
      }, {
        "count" : 1,
        "message" : "A required field was missing or empty in a particular row.",
        "priority" : "MEDIUM",
        "type" : "MISSING_FIELD"
      }, {
        "count" : 1,
        "message" : "This line references an ID that must exist in a single foreign table.",
        "priority" : "HIGH",
        "type" : "MISSING_FOREIGN_TABLE_REFERENCE"
      }, {
        "count" : 4,
        "message" : "This line references an ID that does not exist in the target table.",
        "priority" : "HIGH",
        "type" : "REFERENTIAL_INTEGRITY"
      }, {
        "count" : 1,
        "message" : "The long name of a route should complement the short name, not include it.",
        "priority" : "LOW",
        "type" : "ROUTE_LONG_NAME_CONTAINS_SHORT_NAME"
      }, {
        "count" : 1,
        "message" : "This stop area is not referenced by any trips.",
        "priority" : "MEDIUM",
        "type" : "STOP_AREA_UNUSED"
      }, {
        "count" : 1,
        "message" : "This stop is not referenced by any trips.",
        "priority" : "MEDIUM",
        "type" : "STOP_UNUSED"
      }, {
        "count" : 1,
        "message" : "Trip speed not validated because it contains at least one stop which is a location or stop area.",
        "priority" : "LOW",
        "type" : "TRIP_SPEED_NOT_VALIDATED"
      } ],
      "errors" : [ {
        "bad_value" : "agency_url",
        "entity_id" : null,
        "entity_sequence" : null,
        "entity_type" : "Agency",
        "error_id" : 0,
        "error_type" : "MISSING_FIELD",
        "line_number" : 2
      }, {
        "bad_value" : "area_id:1",
        "entity_id" : "1",
        "entity_sequence" : null,
        "entity_type" : "Area",
        "error_id" : 1,
        "error_type" : "REFERENTIAL_INTEGRITY",
        "line_number" : 2
      }, {
        "bad_value" : "area_id:2",
        "entity_id" : "2",
        "entity_sequence" : null,
        "entity_type" : "Area",
        "error_id" : 2,
        "error_type" : "REFERENTIAL_INTEGRITY",
        "line_number" : 3
      }, {
        "bad_value" : "area_id:3",
        "entity_id" : "3",
        "entity_sequence" : null,
        "entity_type" : "Area",
        "error_id" : 3,
        "error_type" : "REFERENTIAL_INTEGRITY",
        "line_number" : 4
      }, {
        "bad_value" : "area_id:4",
        "entity_id" : "4",
        "entity_sequence" : null,
        "entity_type" : "Area",
        "error_id" : 4,
        "error_type" : "REFERENTIAL_INTEGRITY",
        "line_number" : 5
      }, {
        "bad_value" : "Geometry type MULTIPOLYGON unknown or not supported.",
        "entity_id" : null,
        "entity_sequence" : null,
        "entity_type" : null,
        "error_id" : 5,
        "error_type" : "GEO_JSON_PARSING",
        "line_number" : null
      }, {
        "bad_value" : "Geometry type MULTILINESTRING unknown or not supported.",
        "entity_id" : null,
        "entity_sequence" : null,
        "entity_type" : null,
        "error_id" : 6,
        "error_type" : "GEO_JSON_PARSING",
        "line_number" : null
      }, {
        "bad_value" : "location_id:area-999, stop_id:area-999",
        "entity_id" : "2",
        "entity_sequence" : null,
        "entity_type" : "StopArea",
        "error_id" : 7,
        "error_type" : "MISSING_FOREIGN_TABLE_REFERENCE",
        "line_number" : 3
      }, {
        "bad_value" : "Geometry type MULTIPOLYGON unknown or not supported.",
        "entity_id" : null,
        "entity_sequence" : null,
        "entity_type" : null,
        "error_id" : 8,
        "error_type" : "GEO_JSON_PARSING",
        "line_number" : null
      }, {
        "bad_value" : "Geometry type MULTILINESTRING unknown or not supported.",
        "entity_id" : null,
        "entity_sequence" : null,
        "entity_type" : null,
        "error_id" : 9,
        "error_type" : "GEO_JSON_PARSING",
        "line_number" : null
      }, {
        "bad_value" : "route 1",
        "entity_id" : "1",
        "entity_sequence" : null,
        "entity_type" : "Route",
        "error_id" : 10,
        "error_type" : "ROUTE_LONG_NAME_CONTAINS_SHORT_NAME",
        "line_number" : 2
      }, {
        "bad_value" : "25200",
        "entity_id" : "a30277f8-e50a-4a85-9141-b1e0da9d429d",
        "entity_sequence" : 0,
        "entity_type" : "StopTime",
        "error_id" : 11,
        "error_type" : "FLEX_FORBIDDEN_ARRIVAL_TIME",
        "line_number" : 2
      }, {
        "bad_value" : "25200",
        "entity_id" : "a30277f8-e50a-4a85-9141-b1e0da9d429d",
        "entity_sequence" : 0,
        "entity_type" : "StopTime",
        "error_id" : 12,
        "error_type" : "FLEX_FORBIDDEN_DEPARTURE_TIME",
        "line_number" : 2
      }, {
        "bad_value" : "25200",
        "entity_id" : "a30277f8-e50a-4a85-9141-b1e0da9d429d",
        "entity_sequence" : 0,
        "entity_type" : "StopTime",
<<<<<<< HEAD
        "error_id" : 9,
        "error_type" : "FLEX_FORBIDDEN_START_PICKUP_DROP_OFF_WINDOW",
=======
        "error_id" : 13,
        "error_type" : "FLEX_FORBIDDEN_START_PICKUP_DROPOFF_WINDOW",
>>>>>>> df937fd0
        "line_number" : 2
      }, {
        "bad_value" : "25200",
        "entity_id" : "a30277f8-e50a-4a85-9141-b1e0da9d429d",
        "entity_sequence" : 0,
        "entity_type" : "StopTime",
<<<<<<< HEAD
        "error_id" : 10,
        "error_type" : "FLEX_FORBIDDEN_END_PICKUP_DROP_OFF_WINDOW",
=======
        "error_id" : 14,
        "error_type" : "FLEX_FORBIDDEN_END_PICKUP_DROPOFF_WINDOW",
>>>>>>> df937fd0
        "line_number" : 2
      }, {
        "bad_value" : "1.0",
        "entity_id" : "a30277f8-e50a-4a85-9141-b1e0da9d429d",
        "entity_sequence" : 0,
        "entity_type" : "StopTime",
        "error_id" : 15,
        "error_type" : "FLEX_FORBIDDEN_MEAN_DURATION_FACTOR",
        "line_number" : 2
      }, {
        "bad_value" : "60.0",
        "entity_id" : "a30277f8-e50a-4a85-9141-b1e0da9d429d",
        "entity_sequence" : 0,
        "entity_type" : "StopTime",
        "error_id" : 16,
        "error_type" : "FLEX_FORBIDDEN_MEAN_DURATION_OFFSET",
        "line_number" : 2
      }, {
        "bad_value" : "1.0",
        "entity_id" : "a30277f8-e50a-4a85-9141-b1e0da9d429d",
        "entity_sequence" : 0,
        "entity_type" : "StopTime",
        "error_id" : 17,
        "error_type" : "FLEX_FORBIDDEN_SAFE_DURATION_FACTOR",
        "line_number" : 2
      }, {
        "bad_value" : "60.0",
        "entity_id" : "a30277f8-e50a-4a85-9141-b1e0da9d429d",
        "entity_sequence" : 0,
        "entity_type" : "StopTime",
        "error_id" : 18,
        "error_type" : "FLEX_FORBIDDEN_SAFE_DURATION_OFFSET",
        "line_number" : 2
      }, {
        "bad_value" : "25260",
        "entity_id" : "a30277f8-e50a-4a85-9141-b1e0da9d429d",
        "entity_sequence" : 0,
        "entity_type" : "StopTime",
        "error_id" : 19,
        "error_type" : "FLEX_FORBIDDEN_ARRIVAL_TIME",
        "line_number" : 3
      }, {
        "bad_value" : "25260",
        "entity_id" : "a30277f8-e50a-4a85-9141-b1e0da9d429d",
        "entity_sequence" : 0,
        "entity_type" : "StopTime",
        "error_id" : 20,
        "error_type" : "FLEX_FORBIDDEN_DEPARTURE_TIME",
        "line_number" : 3
      }, {
        "bad_value" : "25260",
        "entity_id" : "a30277f8-e50a-4a85-9141-b1e0da9d429d",
        "entity_sequence" : 0,
        "entity_type" : "StopTime",
<<<<<<< HEAD
        "error_id" : 17,
        "error_type" : "FLEX_FORBIDDEN_START_PICKUP_DROP_OFF_WINDOW",
=======
        "error_id" : 21,
        "error_type" : "FLEX_FORBIDDEN_START_PICKUP_DROPOFF_WINDOW",
>>>>>>> df937fd0
        "line_number" : 3
      }, {
        "bad_value" : "25260",
        "entity_id" : "a30277f8-e50a-4a85-9141-b1e0da9d429d",
        "entity_sequence" : 0,
        "entity_type" : "StopTime",
<<<<<<< HEAD
        "error_id" : 18,
        "error_type" : "FLEX_FORBIDDEN_END_PICKUP_DROP_OFF_WINDOW",
=======
        "error_id" : 22,
        "error_type" : "FLEX_FORBIDDEN_END_PICKUP_DROPOFF_WINDOW",
>>>>>>> df937fd0
        "line_number" : 3
      }, {
        "bad_value" : "1.0",
        "entity_id" : "a30277f8-e50a-4a85-9141-b1e0da9d429d",
        "entity_sequence" : 0,
        "entity_type" : "StopTime",
        "error_id" : 23,
        "error_type" : "FLEX_FORBIDDEN_MEAN_DURATION_FACTOR",
        "line_number" : 3
      }, {
        "bad_value" : "60.0",
        "entity_id" : "a30277f8-e50a-4a85-9141-b1e0da9d429d",
        "entity_sequence" : 0,
        "entity_type" : "StopTime",
        "error_id" : 24,
        "error_type" : "FLEX_FORBIDDEN_MEAN_DURATION_OFFSET",
        "line_number" : 3
      }, {
        "bad_value" : "1.0",
        "entity_id" : "a30277f8-e50a-4a85-9141-b1e0da9d429d",
        "entity_sequence" : 0,
        "entity_type" : "StopTime",
        "error_id" : 25,
        "error_type" : "FLEX_FORBIDDEN_SAFE_DURATION_FACTOR",
        "line_number" : 3
      }, {
        "bad_value" : "60.0",
        "entity_id" : "a30277f8-e50a-4a85-9141-b1e0da9d429d",
        "entity_sequence" : 0,
        "entity_type" : "StopTime",
        "error_id" : 26,
        "error_type" : "FLEX_FORBIDDEN_SAFE_DURATION_OFFSET",
        "line_number" : 3
      }, {
        "bad_value" : "28800",
        "entity_id" : "frequency-trip",
        "entity_sequence" : 0,
        "entity_type" : "StopTime",
        "error_id" : 27,
        "error_type" : "FLEX_FORBIDDEN_ARRIVAL_TIME",
        "line_number" : 4
      }, {
        "bad_value" : "28800",
        "entity_id" : "frequency-trip",
        "entity_sequence" : 0,
        "entity_type" : "StopTime",
        "error_id" : 28,
        "error_type" : "FLEX_FORBIDDEN_DEPARTURE_TIME",
        "line_number" : 4
      }, {
        "bad_value" : "25320",
        "entity_id" : "frequency-trip",
        "entity_sequence" : 0,
        "entity_type" : "StopTime",
<<<<<<< HEAD
        "error_id" : 25,
        "error_type" : "FLEX_FORBIDDEN_START_PICKUP_DROP_OFF_WINDOW",
=======
        "error_id" : 29,
        "error_type" : "FLEX_FORBIDDEN_START_PICKUP_DROPOFF_WINDOW",
>>>>>>> df937fd0
        "line_number" : 4
      }, {
        "bad_value" : "25320",
        "entity_id" : "frequency-trip",
        "entity_sequence" : 0,
        "entity_type" : "StopTime",
<<<<<<< HEAD
        "error_id" : 26,
        "error_type" : "FLEX_FORBIDDEN_END_PICKUP_DROP_OFF_WINDOW",
=======
        "error_id" : 30,
        "error_type" : "FLEX_FORBIDDEN_END_PICKUP_DROPOFF_WINDOW",
>>>>>>> df937fd0
        "line_number" : 4
      }, {
        "bad_value" : "1.0",
        "entity_id" : "frequency-trip",
        "entity_sequence" : 0,
        "entity_type" : "StopTime",
        "error_id" : 31,
        "error_type" : "FLEX_FORBIDDEN_MEAN_DURATION_FACTOR",
        "line_number" : 4
      }, {
        "bad_value" : "60.0",
        "entity_id" : "frequency-trip",
        "entity_sequence" : 0,
        "entity_type" : "StopTime",
        "error_id" : 32,
        "error_type" : "FLEX_FORBIDDEN_MEAN_DURATION_OFFSET",
        "line_number" : 4
      }, {
        "bad_value" : "1.0",
        "entity_id" : "frequency-trip",
        "entity_sequence" : 0,
        "entity_type" : "StopTime",
        "error_id" : 33,
        "error_type" : "FLEX_FORBIDDEN_SAFE_DURATION_FACTOR",
        "line_number" : 4
      }, {
        "bad_value" : "60.0",
        "entity_id" : "frequency-trip",
        "entity_sequence" : 0,
        "entity_type" : "StopTime",
        "error_id" : 34,
        "error_type" : "FLEX_FORBIDDEN_SAFE_DURATION_OFFSET",
        "line_number" : 4
      }, {
        "bad_value" : "30540",
        "entity_id" : "frequency-trip",
        "entity_sequence" : 0,
        "entity_type" : "StopTime",
        "error_id" : 35,
        "error_type" : "FLEX_FORBIDDEN_ARRIVAL_TIME",
        "line_number" : 5
      }, {
        "bad_value" : "30540",
        "entity_id" : "frequency-trip",
        "entity_sequence" : 0,
        "entity_type" : "StopTime",
        "error_id" : 36,
        "error_type" : "FLEX_FORBIDDEN_DEPARTURE_TIME",
        "line_number" : 5
      }, {
        "bad_value" : "25380",
        "entity_id" : "frequency-trip",
        "entity_sequence" : 0,
        "entity_type" : "StopTime",
<<<<<<< HEAD
        "error_id" : 33,
        "error_type" : "FLEX_FORBIDDEN_START_PICKUP_DROP_OFF_WINDOW",
=======
        "error_id" : 37,
        "error_type" : "FLEX_FORBIDDEN_START_PICKUP_DROPOFF_WINDOW",
>>>>>>> df937fd0
        "line_number" : 5
      }, {
        "bad_value" : "25380",
        "entity_id" : "frequency-trip",
        "entity_sequence" : 0,
        "entity_type" : "StopTime",
<<<<<<< HEAD
        "error_id" : 34,
        "error_type" : "FLEX_FORBIDDEN_END_PICKUP_DROP_OFF_WINDOW",
=======
        "error_id" : 38,
        "error_type" : "FLEX_FORBIDDEN_END_PICKUP_DROPOFF_WINDOW",
>>>>>>> df937fd0
        "line_number" : 5
      }, {
        "bad_value" : "1.0",
        "entity_id" : "frequency-trip",
        "entity_sequence" : 0,
        "entity_type" : "StopTime",
        "error_id" : 39,
        "error_type" : "FLEX_FORBIDDEN_MEAN_DURATION_FACTOR",
        "line_number" : 5
      }, {
        "bad_value" : "60.0",
        "entity_id" : "frequency-trip",
        "entity_sequence" : 0,
        "entity_type" : "StopTime",
        "error_id" : 40,
        "error_type" : "FLEX_FORBIDDEN_MEAN_DURATION_OFFSET",
        "line_number" : 5
      }, {
        "bad_value" : "1.0",
        "entity_id" : "frequency-trip",
        "entity_sequence" : 0,
        "entity_type" : "StopTime",
        "error_id" : 41,
        "error_type" : "FLEX_FORBIDDEN_SAFE_DURATION_FACTOR",
        "line_number" : 5
      }, {
        "bad_value" : "60.0",
        "entity_id" : "frequency-trip",
        "entity_sequence" : 0,
        "entity_type" : "StopTime",
        "error_id" : 42,
        "error_type" : "FLEX_FORBIDDEN_SAFE_DURATION_OFFSET",
        "line_number" : 5
      }, {
        "bad_value" : "30660",
        "entity_id" : "frequency-trip",
        "entity_sequence" : 0,
        "entity_type" : "StopTime",
        "error_id" : 43,
        "error_type" : "FLEX_FORBIDDEN_ARRIVAL_TIME",
        "line_number" : 6
      }, {
        "bad_value" : "30660",
        "entity_id" : "frequency-trip",
        "entity_sequence" : 0,
        "entity_type" : "StopTime",
        "error_id" : 44,
        "error_type" : "FLEX_FORBIDDEN_DEPARTURE_TIME",
        "line_number" : 6
      }, {
        "bad_value" : "25380",
        "entity_id" : "frequency-trip",
        "entity_sequence" : 0,
        "entity_type" : "StopTime",
<<<<<<< HEAD
        "error_id" : 41,
        "error_type" : "FLEX_FORBIDDEN_START_PICKUP_DROP_OFF_WINDOW",
=======
        "error_id" : 45,
        "error_type" : "FLEX_FORBIDDEN_START_PICKUP_DROPOFF_WINDOW",
>>>>>>> df937fd0
        "line_number" : 6
      }, {
        "bad_value" : "25380",
        "entity_id" : "frequency-trip",
        "entity_sequence" : 0,
        "entity_type" : "StopTime",
<<<<<<< HEAD
        "error_id" : 42,
        "error_type" : "FLEX_FORBIDDEN_END_PICKUP_DROP_OFF_WINDOW",
=======
        "error_id" : 46,
        "error_type" : "FLEX_FORBIDDEN_END_PICKUP_DROPOFF_WINDOW",
>>>>>>> df937fd0
        "line_number" : 6
      }, {
        "bad_value" : "0",
        "entity_id" : "frequency-trip",
        "entity_sequence" : 0,
        "entity_type" : "StopTime",
        "error_id" : 47,
        "error_type" : "FLEX_FORBIDDEN_PICKUP_TYPE",
        "line_number" : 6
      }, {
        "bad_value" : "0",
        "entity_id" : "frequency-trip",
        "entity_sequence" : 0,
        "entity_type" : "StopTime",
        "error_id" : 48,
        "error_type" : "FLEX_FORBIDDEN_DROP_OFF_TYPE",
        "line_number" : 6
      }, {
        "bad_value" : "frequency-trip",
        "entity_id" : "frequency-trip",
        "entity_sequence" : null,
        "entity_type" : "Trip",
        "error_id" : 49,
        "error_type" : "TRIP_SPEED_NOT_VALIDATED",
        "line_number" : 3
      } ],
      "feed_version" : "1.0"
    }
  }
}<|MERGE_RESOLUTION|>--- conflicted
+++ resolved
@@ -226,26 +226,16 @@
         "entity_id" : "a30277f8-e50a-4a85-9141-b1e0da9d429d",
         "entity_sequence" : 0,
         "entity_type" : "StopTime",
-<<<<<<< HEAD
-        "error_id" : 9,
+        "error_id" : 13,
         "error_type" : "FLEX_FORBIDDEN_START_PICKUP_DROP_OFF_WINDOW",
-=======
-        "error_id" : 13,
-        "error_type" : "FLEX_FORBIDDEN_START_PICKUP_DROPOFF_WINDOW",
->>>>>>> df937fd0
         "line_number" : 2
       }, {
         "bad_value" : "25200",
         "entity_id" : "a30277f8-e50a-4a85-9141-b1e0da9d429d",
         "entity_sequence" : 0,
         "entity_type" : "StopTime",
-<<<<<<< HEAD
-        "error_id" : 10,
+        "error_id" : 14,
         "error_type" : "FLEX_FORBIDDEN_END_PICKUP_DROP_OFF_WINDOW",
-=======
-        "error_id" : 14,
-        "error_type" : "FLEX_FORBIDDEN_END_PICKUP_DROPOFF_WINDOW",
->>>>>>> df937fd0
         "line_number" : 2
       }, {
         "bad_value" : "1.0",
@@ -300,26 +290,16 @@
         "entity_id" : "a30277f8-e50a-4a85-9141-b1e0da9d429d",
         "entity_sequence" : 0,
         "entity_type" : "StopTime",
-<<<<<<< HEAD
-        "error_id" : 17,
+        "error_id" : 21,
         "error_type" : "FLEX_FORBIDDEN_START_PICKUP_DROP_OFF_WINDOW",
-=======
-        "error_id" : 21,
-        "error_type" : "FLEX_FORBIDDEN_START_PICKUP_DROPOFF_WINDOW",
->>>>>>> df937fd0
         "line_number" : 3
       }, {
         "bad_value" : "25260",
         "entity_id" : "a30277f8-e50a-4a85-9141-b1e0da9d429d",
         "entity_sequence" : 0,
         "entity_type" : "StopTime",
-<<<<<<< HEAD
-        "error_id" : 18,
+        "error_id" : 22,
         "error_type" : "FLEX_FORBIDDEN_END_PICKUP_DROP_OFF_WINDOW",
-=======
-        "error_id" : 22,
-        "error_type" : "FLEX_FORBIDDEN_END_PICKUP_DROPOFF_WINDOW",
->>>>>>> df937fd0
         "line_number" : 3
       }, {
         "bad_value" : "1.0",
@@ -374,26 +354,16 @@
         "entity_id" : "frequency-trip",
         "entity_sequence" : 0,
         "entity_type" : "StopTime",
-<<<<<<< HEAD
-        "error_id" : 25,
+        "error_id" : 29,
         "error_type" : "FLEX_FORBIDDEN_START_PICKUP_DROP_OFF_WINDOW",
-=======
-        "error_id" : 29,
-        "error_type" : "FLEX_FORBIDDEN_START_PICKUP_DROPOFF_WINDOW",
->>>>>>> df937fd0
         "line_number" : 4
       }, {
         "bad_value" : "25320",
         "entity_id" : "frequency-trip",
         "entity_sequence" : 0,
         "entity_type" : "StopTime",
-<<<<<<< HEAD
-        "error_id" : 26,
+        "error_id" : 30,
         "error_type" : "FLEX_FORBIDDEN_END_PICKUP_DROP_OFF_WINDOW",
-=======
-        "error_id" : 30,
-        "error_type" : "FLEX_FORBIDDEN_END_PICKUP_DROPOFF_WINDOW",
->>>>>>> df937fd0
         "line_number" : 4
       }, {
         "bad_value" : "1.0",
@@ -448,26 +418,16 @@
         "entity_id" : "frequency-trip",
         "entity_sequence" : 0,
         "entity_type" : "StopTime",
-<<<<<<< HEAD
-        "error_id" : 33,
+        "error_id" : 37,
         "error_type" : "FLEX_FORBIDDEN_START_PICKUP_DROP_OFF_WINDOW",
-=======
-        "error_id" : 37,
-        "error_type" : "FLEX_FORBIDDEN_START_PICKUP_DROPOFF_WINDOW",
->>>>>>> df937fd0
         "line_number" : 5
       }, {
         "bad_value" : "25380",
         "entity_id" : "frequency-trip",
         "entity_sequence" : 0,
         "entity_type" : "StopTime",
-<<<<<<< HEAD
-        "error_id" : 34,
+        "error_id" : 38,
         "error_type" : "FLEX_FORBIDDEN_END_PICKUP_DROP_OFF_WINDOW",
-=======
-        "error_id" : 38,
-        "error_type" : "FLEX_FORBIDDEN_END_PICKUP_DROPOFF_WINDOW",
->>>>>>> df937fd0
         "line_number" : 5
       }, {
         "bad_value" : "1.0",
@@ -522,26 +482,16 @@
         "entity_id" : "frequency-trip",
         "entity_sequence" : 0,
         "entity_type" : "StopTime",
-<<<<<<< HEAD
-        "error_id" : 41,
+        "error_id" : 45,
         "error_type" : "FLEX_FORBIDDEN_START_PICKUP_DROP_OFF_WINDOW",
-=======
-        "error_id" : 45,
-        "error_type" : "FLEX_FORBIDDEN_START_PICKUP_DROPOFF_WINDOW",
->>>>>>> df937fd0
         "line_number" : 6
       }, {
         "bad_value" : "25380",
         "entity_id" : "frequency-trip",
         "entity_sequence" : 0,
         "entity_type" : "StopTime",
-<<<<<<< HEAD
-        "error_id" : 42,
+        "error_id" : 46,
         "error_type" : "FLEX_FORBIDDEN_END_PICKUP_DROP_OFF_WINDOW",
-=======
-        "error_id" : 46,
-        "error_type" : "FLEX_FORBIDDEN_END_PICKUP_DROPOFF_WINDOW",
->>>>>>> df937fd0
         "line_number" : 6
       }, {
         "bad_value" : "0",
